--- conflicted
+++ resolved
@@ -12,7 +12,6 @@
 package com.hankcs.demo;
 
 import com.hankcs.hanlp.HanLP;
-import com.hankcs.hanlp.corpus.io.IOUtil;
 import com.hankcs.hanlp.seg.Other.AhoCorasickDoubleArrayTrieSegment;
 
 import java.io.IOException;
@@ -27,15 +26,8 @@
 {
     public static void main(String[] args) throws IOException
     {
-        String dictionaryPath = HanLP.Config.CustomDictionaryPath[0];
-        if (!IOUtil.isFileExisted(dictionaryPath)) return;
         // AhoCorasickDoubleArrayTrieSegment要求用户必须提供自己的词典路径
-<<<<<<< HEAD
-        AhoCorasickDoubleArrayTrieSegment segment = new AhoCorasickDoubleArrayTrieSegment()
-                .loadDictionary(dictionaryPath);
-=======
         AhoCorasickDoubleArrayTrieSegment segment = new AhoCorasickDoubleArrayTrieSegment(HanLP.Config.CustomDictionaryPath[0]);
->>>>>>> b736074e
         System.out.println(segment.seg("微观经济学继续教育循环经济"));
     }
 }