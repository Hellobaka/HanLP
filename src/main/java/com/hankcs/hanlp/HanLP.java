/*
 * <summary></summary>
 * <author>He Han</author>
 * <email>hankcs.cn@gmail.com</email>
 * <create-date>2014/10/17 19:02</create-date>
 *
 * <copyright file="HanLP.java" company="上海林原信息科技有限公司">
 * Copyright (c) 2003-2014, 上海林原信息科技有限公司. All Right Reserved, http://www.linrunsoft.com/
 * This source is subject to the LinrunSpace License. Please contact 上海林原信息科技有限公司 to get more information.
 * </copyright>
 */
package com.hankcs.hanlp;

import com.hankcs.hanlp.corpus.dependency.CoNll.CoNLLSentence;
import com.hankcs.hanlp.corpus.io.IIOAdapter;
import com.hankcs.hanlp.corpus.io.ResourceIOAdapter;
import com.hankcs.hanlp.dependency.nnparser.NeuralNetworkDependencyParser;
import com.hankcs.hanlp.dictionary.py.Pinyin;
import com.hankcs.hanlp.dictionary.py.PinyinDictionary;
import com.hankcs.hanlp.dictionary.ts.*;
import com.hankcs.hanlp.phrase.IPhraseExtractor;
import com.hankcs.hanlp.phrase.MutualInformationEntropyPhraseExtractor;
import com.hankcs.hanlp.seg.Segment;
import com.hankcs.hanlp.seg.Viterbi.ViterbiSegment;
import com.hankcs.hanlp.seg.common.Term;
import com.hankcs.hanlp.summary.TextRankKeyword;
import com.hankcs.hanlp.summary.TextRankSentence;
import com.hankcs.hanlp.tokenizer.StandardTokenizer;
import com.hankcs.hanlp.utility.Predefine;
import com.hankcs.hanlp.utility.TextUtility;

import java.io.File;
import java.io.FileInputStream;
import java.io.InputStreamReader;
import java.lang.reflect.Constructor;
import java.util.List;
import java.util.Properties;
import java.util.logging.Level;

import static com.hankcs.hanlp.utility.Predefine.logger;

/**
 * HanLP: Han Language Processing <br>
 * 汉语言处理包 <br>
 * 常用接口工具类
 *
 * @author hankcs
 */
public class HanLP
{
    /**
     * 库的全局配置，既可以用代码修改，也可以通过hanlp.properties配置（按照 变量名=值 的形式）
     */
    public static final class Config
    {
        /**
         * 开发模式
         */
        public static boolean DEBUG = false;
        /**
         * 核心词典路径
         */
        public static String CoreDictionaryPath = "data/dictionary/CoreNatureDictionary.mini.txt";
        /**
         * 核心词典词性转移矩阵路径
         */
        public static String CoreDictionaryTransformMatrixDictionaryPath = "data/dictionary/CoreNatureDictionary.tr.txt";
        /**
         * 用户自定义词典路径
         */
        public static String CustomDictionaryPath[] = new String[]{"data/dictionary/custom/CustomDictionary.txt"};
        /**
         * 2元语法词典路径
         */
        public static String BiGramDictionaryPath = "data/dictionary/CoreNatureDictionary.ngram.mini.txt";

        /**
         * 停用词词典路径
         */
        public static String CoreStopWordDictionaryPath = "data/dictionary/stopwords.txt";
        /**
         * 同义词词典路径
         */
        public static String CoreSynonymDictionaryDictionaryPath = "data/dictionary/synonym/CoreSynonym.txt";
        /**
         * 人名词典路径
         */
        public static String PersonDictionaryPath = "data/dictionary/person/nr.txt";
        /**
         * 人名词典转移矩阵路径
         */
        public static String PersonDictionaryTrPath = "data/dictionary/person/nr.tr.txt";
        /**
         * 地名词典路径
         */
        public static String PlaceDictionaryPath = "data/dictionary/place/ns.txt";
        /**
         * 地名词典转移矩阵路径
         */
        public static String PlaceDictionaryTrPath = "data/dictionary/place/ns.tr.txt";
        /**
         * 地名词典路径
         */
        public static String OrganizationDictionaryPath = "data/dictionary/organization/nt.txt";
        /**
         * 地名词典转移矩阵路径
         */
        public static String OrganizationDictionaryTrPath = "data/dictionary/organization/nt.tr.txt";
        /**
         * 简繁转换词典根目录
         */
        public static String tcDictionaryRoot = "data/dictionary/tc/";
        /**
         * 声母韵母语调词典
         */
        public static String SYTDictionaryPath = "data/dictionary/pinyin/SYTDictionary.txt";

        /**
         * 拼音词典路径
         */
        public static String PinyinDictionaryPath = "data/dictionary/pinyin/pinyin.txt";

        /**
         * 音译人名词典
         */
        public static String TranslatedPersonDictionaryPath = "data/dictionary/person/nrf.txt";

        /**
         * 日本人名词典路径
         */
        public static String JapanesePersonDictionaryPath = "data/dictionary/person/nrj.txt";

        /**
         * 字符类型对应表
         */
        public static String CharTypePath = "data/dictionary/other/CharType.bin";

        /**
         * 字符正规化表（全角转半角，繁体转简体）
         */
        public static String CharTablePath = "data/dictionary/other/CharTable.txt";

        /**
         * 词-词性-依存关系模型
         */
        public static String WordNatureModelPath = "data/model/dependency/WordNature.txt";

        /**
         * 最大熵-依存关系模型
         */
        public static String MaxEntModelPath = "data/model/dependency/MaxEntModel.txt";
        /**
         * 神经网络依存模型路径
         */
        public static String NNParserModelPath = "data/model/dependency/NNParserModel.txt";
        /**
         * CRF分词模型
         */
        public static String CRFSegmentModelPath = "data/model/segment/CRFSegmentModel.txt";
        /**
         * HMM分词模型
         */
        public static String HMMSegmentModelPath = "data/model/segment/HMMSegmentModel.bin";
        /**
         * CRF依存模型
         */
        public static String CRFDependencyModelPath = "data/model/dependency/CRFDependencyModelMini.txt";
        /**
         * 分词结果是否展示词性
         */
        public static boolean ShowTermNature = true;
        /**
         * 是否执行字符正规化（繁体->简体，全角->半角，大写->小写），切换配置后必须删CustomDictionary.txt.bin缓存
         */
        public static boolean Normalization = false;
        /**
         * IO适配器（默认null，表示从本地文件系统读取），实现com.hankcs.hanlp.corpus.io.IIOAdapter接口
         * 以在不同的平台（Hadoop、Redis等）上运行HanLP
         */
        public static IIOAdapter IOAdapter = new ResourceIOAdapter();

        static
        {
            // 自动读取配置
            Properties p = new Properties();
            try
            {
                ClassLoader loader = Thread.currentThread().getContextClassLoader();
                if (loader == null)
                {  // IKVM (v.0.44.0.5) doesn't set context classloader
                    loader = HanLP.Config.class.getClassLoader();
                }
                p.load(new InputStreamReader(Predefine.HANLP_PROPERTIES_PATH == null ?
                                                     loader.getResourceAsStream("hanlp.properties") :
                                                     new FileInputStream(Predefine.HANLP_PROPERTIES_PATH)
                        , "UTF-8"));
                String root = p.getProperty("root", "").replaceAll("\\\\", "/");
<<<<<<< HEAD
                if (root.length() > 0 && !root.endsWith("/")) root += '/';
=======
                if (root.length() > 0 && !root.endsWith("/")) root += "/";
>>>>>>> e6f0617a
                CoreDictionaryPath = root + p.getProperty("CoreDictionaryPath", CoreDictionaryPath);
                CoreDictionaryTransformMatrixDictionaryPath = root + p.getProperty("CoreDictionaryTransformMatrixDictionaryPath", CoreDictionaryTransformMatrixDictionaryPath);
                BiGramDictionaryPath = root + p.getProperty("BiGramDictionaryPath", BiGramDictionaryPath);
                CoreStopWordDictionaryPath = root + p.getProperty("CoreStopWordDictionaryPath", CoreStopWordDictionaryPath);
                CoreSynonymDictionaryDictionaryPath = root + p.getProperty("CoreSynonymDictionaryDictionaryPath", CoreSynonymDictionaryDictionaryPath);
                PersonDictionaryPath = root + p.getProperty("PersonDictionaryPath", PersonDictionaryPath);
                PersonDictionaryTrPath = root + p.getProperty("PersonDictionaryTrPath", PersonDictionaryTrPath);
                String[] pathArray = p.getProperty("CustomDictionaryPath", "dictionary/custom/CustomDictionary.txt").split(";");
                String prePath = root;
                for (int i = 0; i < pathArray.length; ++i)
                {
                    if (pathArray[i].startsWith(" "))
                    {
                        pathArray[i] = prePath + pathArray[i].trim();
                    }
                    else
                    {
                        pathArray[i] = root + pathArray[i];
                        int lastSplash = pathArray[i].lastIndexOf('/');
                        if (lastSplash != -1)
                        {
                            prePath = pathArray[i].substring(0, lastSplash + 1);
                        }
                    }
                }
                CustomDictionaryPath = pathArray;
                tcDictionaryRoot = root + p.getProperty("tcDictionaryRoot", tcDictionaryRoot);
                if (!tcDictionaryRoot.endsWith("/")) tcDictionaryRoot += '/';
                SYTDictionaryPath = root + p.getProperty("SYTDictionaryPath", SYTDictionaryPath);
                PinyinDictionaryPath = root + p.getProperty("PinyinDictionaryPath", PinyinDictionaryPath);
                TranslatedPersonDictionaryPath = root + p.getProperty("TranslatedPersonDictionaryPath", TranslatedPersonDictionaryPath);
                JapanesePersonDictionaryPath = root + p.getProperty("JapanesePersonDictionaryPath", JapanesePersonDictionaryPath);
                PlaceDictionaryPath = root + p.getProperty("PlaceDictionaryPath", PlaceDictionaryPath);
                PlaceDictionaryTrPath = root + p.getProperty("PlaceDictionaryTrPath", PlaceDictionaryTrPath);
                OrganizationDictionaryPath = root + p.getProperty("OrganizationDictionaryPath", OrganizationDictionaryPath);
                OrganizationDictionaryTrPath = root + p.getProperty("OrganizationDictionaryTrPath", OrganizationDictionaryTrPath);
                CharTypePath = root + p.getProperty("CharTypePath", CharTypePath);
                CharTablePath = root + p.getProperty("CharTablePath", CharTablePath);
                WordNatureModelPath = root + p.getProperty("WordNatureModelPath", WordNatureModelPath);
                MaxEntModelPath = root + p.getProperty("MaxEntModelPath", MaxEntModelPath);
                NNParserModelPath = root + p.getProperty("NNParserModelPath", NNParserModelPath);
                CRFSegmentModelPath = root + p.getProperty("CRFSegmentModelPath", CRFSegmentModelPath);
                CRFDependencyModelPath = root + p.getProperty("CRFDependencyModelPath", CRFDependencyModelPath);
                HMMSegmentModelPath = root + p.getProperty("HMMSegmentModelPath", HMMSegmentModelPath);
                ShowTermNature = "true".equals(p.getProperty("ShowTermNature", "true"));
                Normalization = "true".equals(p.getProperty("Normalization", "false"));
                String ioAdapterClassName = p.getProperty("IOAdapter");
                if (ioAdapterClassName != null)
                {
                    try
                    {
                        Class<?> clazz = Class.forName(ioAdapterClassName);
                        Constructor<?> ctor = clazz.getConstructor();
                        Object instance = ctor.newInstance();
                        if (instance != null) IOAdapter = (IIOAdapter) instance;
                    }
                    catch (ClassNotFoundException e)
                    {
                        logger.warning(String.format("找不到IO适配器类： %s ，请检查第三方插件jar包", ioAdapterClassName));
                    }
                    catch (NoSuchMethodException e)
                    {
                        logger.warning(String.format("工厂类[%s]没有默认构造方法，不符合要求", ioAdapterClassName));
                    }
                    catch (SecurityException e)
                    {
                        logger.warning(String.format("工厂类[%s]默认构造方法无法访问，不符合要求", ioAdapterClassName));
                    }
                    catch (Exception e)
                    {
                        logger.warning(String.format("工厂类[%s]构造失败：%s\n", ioAdapterClassName, TextUtility.exceptionToString(e)));
                    }
                }
            }
            catch (Exception e)
            {
                StringBuilder sbInfo = new StringBuilder("========Tips========\n请将hanlp.properties放在下列目录：\n"); // 打印一些友好的tips
                String classPath = (String) System.getProperties().get("java.class.path");
                if (classPath != null)
                {
                    for (String path : classPath.split(File.pathSeparator))
                    {
                        if (new File(path).isDirectory())
                        {
                            sbInfo.append(path).append('\n');
                        }
                    }
                }
                sbInfo.append("Web项目则请放到下列目录：\n" +
                                      "Webapp/WEB-INF/lib\n" +
                                      "Webapp/WEB-INF/classes\n" +
                                      "Appserver/lib\n" +
                                      "JRE/lib\n");
                sbInfo.append("并且编辑root=PARENT/path/to/your/data\n");
                sbInfo.append("现在HanLP将尝试从jar包内部resource读取data……");
                logger.info("hanlp.properties，进入portable模式。若需要自定义HanLP，请按下列提示操作：\n" + sbInfo);
            }
        }

        /**
         * 开启调试模式(会降低性能)
         */
        public static void enableDebug()
        {
            enableDebug(true);
        }

        /**
         * 开启调试模式(会降低性能)
         *
         * @param enable
         */
        public static void enableDebug(boolean enable)
        {
            DEBUG = enable;
            if (DEBUG)
            {
                logger.setLevel(Level.ALL);
            }
            else
            {
                logger.setLevel(Level.OFF);
            }
        }
    }

    /**
     * 工具类，不需要生成实例
     */
    private HanLP()
    {
    }

    /**
     * 繁转简
     *
     * @param traditionalChineseString 繁体中文
     * @return 简体中文
     */
    public static String convertToSimplifiedChinese(String traditionalChineseString)
    {
        return TraditionalChineseDictionary.convertToSimplifiedChinese(traditionalChineseString.toCharArray());
    }

    /**
     * 简转繁
     *
     * @param simplifiedChineseString 简体中文
     * @return 繁体中文
     */
    public static String convertToTraditionalChinese(String simplifiedChineseString)
    {
        return SimplifiedChineseDictionary.convertToTraditionalChinese(simplifiedChineseString.toCharArray());
    }

    /**
     * 简转繁,是{@link com.hankcs.hanlp.HanLP#convertToTraditionalChinese(java.lang.String)}的简称
     *
     * @param s 简体中文
     * @return 繁体中文(大陆标准)
     */
    public static String s2t(String s)
    {
        return HanLP.convertToTraditionalChinese(s);
    }

    /**
     * 繁转简,是{@link HanLP#convertToSimplifiedChinese(String)}的简称
     *
     * @param t 繁体中文(大陆标准)
     * @return 简体中文
     */
    public static String t2s(String t)
    {
        return HanLP.convertToSimplifiedChinese(t);
    }

    /**
     * 簡體到臺灣正體
     *
     * @param s 簡體
     * @return 臺灣正體
     */
    public static String s2tw(String s)
    {
        return SimplifiedToTaiwanChineseDictionary.convertToTraditionalTaiwanChinese(s);
    }

    /**
     * 臺灣正體到簡體
     *
     * @param tw 臺灣正體
     * @return 簡體
     */
    public static String tw2s(String tw)
    {
        return TaiwanToSimplifiedChineseDictionary.convertToSimplifiedChinese(tw);
    }

    /**
     * 簡體到香港繁體
     *
     * @param s 簡體
     * @return 香港繁體
     */
    public static String s2hk(String s)
    {
        return SimplifiedToHongKongChineseDictionary.convertToTraditionalHongKongChinese(s);
    }

    /**
     * 香港繁體到簡體
     *
     * @param hk 香港繁體
     * @return 簡體
     */
    public static String hk2s(String hk)
    {
        return HongKongToSimplifiedChineseDictionary.convertToSimplifiedChinese(hk);
    }

    /**
     * 繁體到臺灣正體
     *
     * @param t 繁體
     * @return 臺灣正體
     */
    public static String t2tw(String t)
    {
        return TraditionalToTaiwanChineseDictionary.convertToTaiwanChinese(t);
    }

    /**
     * 臺灣正體到繁體
     *
     * @param tw 臺灣正體
     * @return 繁體
     */
    public static String tw2t(String tw)
    {
        return TaiwanToTraditionalChineseDictionary.convertToTraditionalChinese(tw);
    }

    /**
     * 繁體到香港繁體
     *
     * @param t 繁體
     * @return 香港繁體
     */
    public static String t2hk(String t)
    {
        return TraditionalToHongKongChineseDictionary.convertToHongKongTraditionalChinese(t);
    }

    /**
     * 香港繁體到繁體
     *
     * @param hk 香港繁體
     * @return 繁體
     */
    public static String hk2t(String hk)
    {
        return HongKongToTraditionalChineseDictionary.convertToTraditionalChinese(hk);
    }

    /**
     * 香港繁體到臺灣正體
     *
     * @param hk 香港繁體
     * @return 臺灣正體
     */
    public static String hk2tw(String hk)
    {
        return HongKongToTaiwanChineseDictionary.convertToTraditionalTaiwanChinese(hk);
    }

    /**
     * 臺灣正體到香港繁體
     *
     * @param tw 臺灣正體
     * @return 香港繁體
     */
    public static String tw2hk(String tw)
    {
        return TaiwanToHongKongChineseDictionary.convertToTraditionalHongKongChinese(tw);
    }

    /**
     * 转化为拼音
     *
     * @param text       文本
     * @param separator  分隔符
     * @param remainNone 有些字没有拼音（如标点），是否保留它们的拼音（true用none表示，false用原字符表示）
     * @return 一个字符串，由[拼音][分隔符][拼音]构成
     */
    public static String convertToPinyinString(String text, String separator, boolean remainNone)
    {
        List<Pinyin> pinyinList = PinyinDictionary.convertToPinyin(text, true);
        int length = pinyinList.size();
        StringBuilder sb = new StringBuilder(length * (5 + separator.length()));
        int i = 1;
        for (Pinyin pinyin : pinyinList)
        {

            if (pinyin == Pinyin.none5 && !remainNone)
            {
                sb.append(text.charAt(i - 1));
            }
            else sb.append(pinyin.getPinyinWithoutTone());
            if (i < length)
            {
                sb.append(separator);
            }
            ++i;
        }
        return sb.toString();
    }

    /**
     * 转化为拼音
     *
     * @param text 待解析的文本
     * @return 一个拼音列表
     */
    public static List<Pinyin> convertToPinyinList(String text)
    {
        return PinyinDictionary.convertToPinyin(text);
    }

    /**
     * 转化为拼音（首字母）
     *
     * @param text       文本
     * @param separator  分隔符
     * @param remainNone 有些字没有拼音（如标点），是否保留它们（用none表示）
     * @return 一个字符串，由[首字母][分隔符][首字母]构成
     */
    public static String convertToPinyinFirstCharString(String text, String separator, boolean remainNone)
    {
        List<Pinyin> pinyinList = PinyinDictionary.convertToPinyin(text, remainNone);
        int length = pinyinList.size();
        StringBuilder sb = new StringBuilder(length * (1 + separator.length()));
        int i = 1;
        for (Pinyin pinyin : pinyinList)
        {
            sb.append(pinyin.getFirstChar());
            if (i < length)
            {
                sb.append(separator);
            }
            ++i;
        }
        return sb.toString();
    }

    /**
     * 分词
     *
     * @param text 文本
     * @return 切分后的单词
     */
    public static List<Term> segment(String text)
    {
        return StandardTokenizer.segment(text.toCharArray());
    }

    /**
     * 创建一个分词器<br>
     * 这是一个工厂方法<br>
     * 与直接new一个分词器相比，使用本方法的好处是，以后HanLP升级了，总能用上最合适的分词器
     *
     * @return 一个分词器
     */
    public static Segment newSegment()
    {
        return new ViterbiSegment();   // Viterbi分词器是目前效率和效果的最佳平衡
    }

    /**
     * 依存文法分析
     *
     * @param sentence 待分析的句子
     * @return CoNLL格式的依存关系树
     */
    public static CoNLLSentence parseDependency(String sentence)
    {
        return NeuralNetworkDependencyParser.compute(sentence);
    }

    /**
     * 提取短语
     *
     * @param text 文本
     * @param size 需要多少个短语
     * @return 一个短语列表，大小 <= size
     */
    public static List<String> extractPhrase(String text, int size)
    {
        IPhraseExtractor extractor = new MutualInformationEntropyPhraseExtractor();
        return extractor.extractPhrase(text, size);
    }

    /**
     * 提取关键词
     *
     * @param document 文档内容
     * @param size     希望提取几个关键词
     * @return 一个列表
     */
    public static List<String> extractKeyword(String document, int size)
    {
        return TextRankKeyword.getKeywordList(document, size);
    }

    /**
     * 自动摘要
     *
     * @param document 目标文档
     * @param size     需要的关键句的个数
     * @return 关键句列表
     */
    public static List<String> extractSummary(String document, int size)
    {
        return TextRankSentence.getTopSentenceList(document, size);
    }

    /**
     * 自动摘要
     *
     * @param document   目标文档
     * @param max_length 需要摘要的长度
     * @return 摘要文本
     */
    public static String getSummary(String document, int max_length)
    {
        // Parameter size in this method refers to the string length of the summary required;
        // The actual length of the summary generated may be short than the required length, but never longer;
        return TextRankSentence.getSummary(document, max_length);
    }
}<|MERGE_RESOLUTION|>--- conflicted
+++ resolved
@@ -195,11 +195,7 @@
                                                      new FileInputStream(Predefine.HANLP_PROPERTIES_PATH)
                         , "UTF-8"));
                 String root = p.getProperty("root", "").replaceAll("\\\\", "/");
-<<<<<<< HEAD
                 if (root.length() > 0 && !root.endsWith("/")) root += '/';
-=======
-                if (root.length() > 0 && !root.endsWith("/")) root += "/";
->>>>>>> e6f0617a
                 CoreDictionaryPath = root + p.getProperty("CoreDictionaryPath", CoreDictionaryPath);
                 CoreDictionaryTransformMatrixDictionaryPath = root + p.getProperty("CoreDictionaryTransformMatrixDictionaryPath", CoreDictionaryTransformMatrixDictionaryPath);
                 BiGramDictionaryPath = root + p.getProperty("BiGramDictionaryPath", BiGramDictionaryPath);
@@ -207,7 +203,7 @@
                 CoreSynonymDictionaryDictionaryPath = root + p.getProperty("CoreSynonymDictionaryDictionaryPath", CoreSynonymDictionaryDictionaryPath);
                 PersonDictionaryPath = root + p.getProperty("PersonDictionaryPath", PersonDictionaryPath);
                 PersonDictionaryTrPath = root + p.getProperty("PersonDictionaryTrPath", PersonDictionaryTrPath);
-                String[] pathArray = p.getProperty("CustomDictionaryPath", "dictionary/custom/CustomDictionary.txt").split(";");
+                String[] pathArray = p.getProperty("CustomDictionaryPath", "data/dictionary/custom/CustomDictionary.txt").split(";");
                 String prePath = root;
                 for (int i = 0; i < pathArray.length; ++i)
                 {
@@ -309,7 +305,6 @@
 
         /**
          * 开启调试模式(会降低性能)
-         *
          * @param enable
          */
         public static void enableDebug(boolean enable)
@@ -329,9 +324,7 @@
     /**
      * 工具类，不需要生成实例
      */
-    private HanLP()
-    {
-    }
+    private HanLP() {}
 
     /**
      * 繁转简
@@ -357,7 +350,6 @@
 
     /**
      * 简转繁,是{@link com.hankcs.hanlp.HanLP#convertToTraditionalChinese(java.lang.String)}的简称
-     *
      * @param s 简体中文
      * @return 繁体中文(大陆标准)
      */
@@ -368,7 +360,6 @@
 
     /**
      * 繁转简,是{@link HanLP#convertToSimplifiedChinese(String)}的简称
-     *
      * @param t 繁体中文(大陆标准)
      * @return 简体中文
      */
@@ -379,7 +370,6 @@
 
     /**
      * 簡體到臺灣正體
-     *
      * @param s 簡體
      * @return 臺灣正體
      */
@@ -390,7 +380,6 @@
 
     /**
      * 臺灣正體到簡體
-     *
      * @param tw 臺灣正體
      * @return 簡體
      */
@@ -401,7 +390,6 @@
 
     /**
      * 簡體到香港繁體
-     *
      * @param s 簡體
      * @return 香港繁體
      */
@@ -412,7 +400,6 @@
 
     /**
      * 香港繁體到簡體
-     *
      * @param hk 香港繁體
      * @return 簡體
      */
@@ -423,7 +410,6 @@
 
     /**
      * 繁體到臺灣正體
-     *
      * @param t 繁體
      * @return 臺灣正體
      */
@@ -434,7 +420,6 @@
 
     /**
      * 臺灣正體到繁體
-     *
      * @param tw 臺灣正體
      * @return 繁體
      */
@@ -445,7 +430,6 @@
 
     /**
      * 繁體到香港繁體
-     *
      * @param t 繁體
      * @return 香港繁體
      */
@@ -456,7 +440,6 @@
 
     /**
      * 香港繁體到繁體
-     *
      * @param hk 香港繁體
      * @return 繁體
      */
@@ -467,7 +450,6 @@
 
     /**
      * 香港繁體到臺灣正體
-     *
      * @param hk 香港繁體
      * @return 臺灣正體
      */
@@ -478,7 +460,6 @@
 
     /**
      * 臺灣正體到香港繁體
-     *
      * @param tw 臺灣正體
      * @return 香港繁體
      */
@@ -490,8 +471,8 @@
     /**
      * 转化为拼音
      *
-     * @param text       文本
-     * @param separator  分隔符
+     * @param text 文本
+     * @param separator 分隔符
      * @param remainNone 有些字没有拼音（如标点），是否保留它们的拼音（true用none表示，false用原字符表示）
      * @return 一个字符串，由[拼音][分隔符][拼音]构成
      */
@@ -532,8 +513,8 @@
     /**
      * 转化为拼音（首字母）
      *
-     * @param text       文本
-     * @param separator  分隔符
+     * @param text 文本
+     * @param separator 分隔符
      * @param remainNone 有些字没有拼音（如标点），是否保留它们（用none表示）
      * @return 一个字符串，由[首字母][分隔符][首字母]构成
      */
@@ -570,7 +551,6 @@
      * 创建一个分词器<br>
      * 这是一个工厂方法<br>
      * 与直接new一个分词器相比，使用本方法的好处是，以后HanLP升级了，总能用上最合适的分词器
-     *
      * @return 一个分词器
      */
     public static Segment newSegment()
@@ -580,7 +560,6 @@
 
     /**
      * 依存文法分析
-     *
      * @param sentence 待分析的句子
      * @return CoNLL格式的依存关系树
      */
@@ -591,7 +570,6 @@
 
     /**
      * 提取短语
-     *
      * @param text 文本
      * @param size 需要多少个短语
      * @return 一个短语列表，大小 <= size
@@ -604,9 +582,8 @@
 
     /**
      * 提取关键词
-     *
      * @param document 文档内容
-     * @param size     希望提取几个关键词
+     * @param size 希望提取几个关键词
      * @return 一个列表
      */
     public static List<String> extractKeyword(String document, int size)
@@ -616,9 +593,8 @@
 
     /**
      * 自动摘要
-     *
      * @param document 目标文档
-     * @param size     需要的关键句的个数
+     * @param size 需要的关键句的个数
      * @return 关键句列表
      */
     public static List<String> extractSummary(String document, int size)
@@ -628,8 +604,7 @@
 
     /**
      * 自动摘要
-     *
-     * @param document   目标文档
+     * @param document 目标文档
      * @param max_length 需要摘要的长度
      * @return 摘要文本
      */
