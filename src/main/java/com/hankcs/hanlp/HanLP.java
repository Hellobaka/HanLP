--- conflicted
+++ resolved
@@ -191,17 +191,11 @@
                     loader = HanLP.Config.class.getClassLoader();
                 }
                 p.load(new InputStreamReader(Predefine.HANLP_PROPERTIES_PATH == null ?
-<<<<<<< HEAD
-                                                     loader.getResourceAsStream("hanlp.properties") :
-                                                     new FileInputStream(Predefine.HANLP_PROPERTIES_PATH)
-                        , "UTF-8"));
-=======
                                                  loader.getResourceAsStream("hanlp.properties") :
                                                  new FileInputStream(Predefine.HANLP_PROPERTIES_PATH)
                     , "UTF-8"));
->>>>>>> 98b407de
                 String root = p.getProperty("root", "").replaceAll("\\\\", "/");
-                if (root.length() > 0 && !root.endsWith("/")) root += '/';
+                if (root.length() > 0 && !root.endsWith("/")) root += "/";
                 CoreDictionaryPath = root + p.getProperty("CoreDictionaryPath", CoreDictionaryPath);
                 CoreDictionaryTransformMatrixDictionaryPath = root + p.getProperty("CoreDictionaryTransformMatrixDictionaryPath", CoreDictionaryTransformMatrixDictionaryPath);
                 BiGramDictionaryPath = root + p.getProperty("BiGramDictionaryPath", BiGramDictionaryPath);
@@ -292,10 +286,10 @@
                     }
                 }
                 sbInfo.append("Web项目则请放到下列目录：\n" +
-                                  "Webapp/WEB-INF/lib\n" +
-                                  "Webapp/WEB-INF/classes\n" +
-                                  "Appserver/lib\n" +
-                                  "JRE/lib\n");
+                                      "Webapp/WEB-INF/lib\n" +
+                                      "Webapp/WEB-INF/classes\n" +
+                                      "Appserver/lib\n" +
+                                      "JRE/lib\n");
                 sbInfo.append("并且编辑root=PARENT/path/to/your/data\n");
                 sbInfo.append("现在HanLP将尝试从jar包内部resource读取data……");
                 logger.info("hanlp.properties，进入portable模式。若需要自定义HanLP，请按下列提示操作：\n" + sbInfo);
