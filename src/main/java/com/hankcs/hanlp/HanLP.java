--- conflicted
+++ resolved
@@ -12,7 +12,6 @@
 package com.hankcs.hanlp;
 
 import com.hankcs.hanlp.corpus.dependency.CoNll.CoNLLSentence;
-import com.hankcs.hanlp.corpus.io.IOUtil;
 import com.hankcs.hanlp.dependency.nnparser.NeuralNetworkDependencyParser;
 import com.hankcs.hanlp.dictionary.py.Pinyin;
 import com.hankcs.hanlp.dictionary.py.PinyinDictionary;
@@ -216,7 +215,6 @@
                         new FileInputStream(Predefine.HANLP_PROPERTIES_PATH)
                         , "UTF-8"));
                 String root = p.getProperty("root", "").replaceAll("\\\\", "/");
-<<<<<<< HEAD
                 CoreDictionaryPath = p.getProperty("CoreDictionaryPath", CoreDictionaryPath);
                 CoreDictionaryTransformMatrixDictionaryPath = p.getProperty("CoreDictionaryTransformMatrixDictionaryPath", CoreDictionaryTransformMatrixDictionaryPath);
                 BiGramDictionaryPath = p.getProperty("BiGramDictionaryPath", BiGramDictionaryPath);
@@ -225,17 +223,6 @@
                 PersonDictionaryPath = p.getProperty("PersonDictionaryPath", PersonDictionaryPath);
                 PersonDictionaryTrPath = p.getProperty("PersonDictionaryTrPath", PersonDictionaryTrPath);
                 String[] pathArray = p.getProperty("CustomDictionaryPath", "dictionary/custom/CustomDictionary.txt").split(";");
-=======
-                if (!root.endsWith("/")) root += "/";
-                CoreDictionaryPath = root + p.getProperty("CoreDictionaryPath", CoreDictionaryPath);
-                CoreDictionaryTransformMatrixDictionaryPath = root + p.getProperty("CoreDictionaryTransformMatrixDictionaryPath", CoreDictionaryTransformMatrixDictionaryPath);
-                BiGramDictionaryPath = root + p.getProperty("BiGramDictionaryPath", BiGramDictionaryPath);
-                CoreStopWordDictionaryPath = root + p.getProperty("CoreStopWordDictionaryPath", CoreStopWordDictionaryPath);
-                CoreSynonymDictionaryDictionaryPath = root + p.getProperty("CoreSynonymDictionaryDictionaryPath", CoreSynonymDictionaryDictionaryPath);
-                PersonDictionaryPath = root + p.getProperty("PersonDictionaryPath", PersonDictionaryPath);
-                PersonDictionaryTrPath = root + p.getProperty("PersonDictionaryTrPath", PersonDictionaryTrPath);
-                String[] pathArray = p.getProperty("CustomDictionaryPath", "data/dictionary/custom/CustomDictionary.txt").split(";");
->>>>>>> 0e359503
                 String prePath = root;
                 for (int i = 0; i < pathArray.length; ++i)
                 {
