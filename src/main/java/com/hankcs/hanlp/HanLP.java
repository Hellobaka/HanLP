/*
 * <summary></summary>
 * <author>He Han</author>
 * <email>hankcs.cn@gmail.com</email>
 * <create-date>2014/10/17 19:02</create-date>
 *
 * <copyright file="HanLP.java" company="上海林原信息科技有限公司">
 * Copyright (c) 2003-2014, 上海林原信息科技有限公司. All Right Reserved, http://www.linrunsoft.com/
 * This source is subject to the LinrunSpace License. Please contact 上海林原信息科技有限公司 to get more information.
 * </copyright>
 */
package com.hankcs.hanlp;

import com.hankcs.hanlp.corpus.dependency.CoNll.CoNLLSentence;
import com.hankcs.hanlp.corpus.io.IOUtil;
import com.hankcs.hanlp.dependency.nnparser.NeuralNetworkDependencyParser;
import com.hankcs.hanlp.dictionary.py.Pinyin;
import com.hankcs.hanlp.dictionary.py.PinyinDictionary;
import com.hankcs.hanlp.dictionary.ts.*;
import com.hankcs.hanlp.phrase.IPhraseExtractor;
import com.hankcs.hanlp.phrase.MutualInformationEntropyPhraseExtractor;
import com.hankcs.hanlp.seg.Segment;
import com.hankcs.hanlp.seg.Viterbi.ViterbiSegment;
import com.hankcs.hanlp.seg.common.Term;
import com.hankcs.hanlp.summary.TextRankKeyword;
import com.hankcs.hanlp.summary.TextRankSentence;
import com.hankcs.hanlp.tokenizer.StandardTokenizer;
import com.hankcs.hanlp.utility.Predefine;

import java.io.File;
import java.io.FileInputStream;
import java.io.InputStreamReader;
import java.util.List;
import java.util.Properties;
import java.util.logging.Level;

import static com.hankcs.hanlp.utility.Predefine.logger;

/**
 * HanLP: Han Language Processing <br>
 * 汉语言处理包 <br>
 * 常用接口工具类
 *
 * @author hankcs
 */
public class HanLP
{
    /**
     * 库的全局配置，既可以用代码修改，也可以通过hanlp.properties配置（按照 变量名=值 的形式）
     */
    public static final class Config
    {
        /**
         * 开发模式
         */
        public static boolean DEBUG = false;
        /**
         * 核心词典路径
         */
        public static String CoreDictionaryPath = "data/dictionary/CoreNatureDictionary.mini.txt";
        /**
         * 核心词典词性转移矩阵路径
         */
        public static String CoreDictionaryTransformMatrixDictionaryPath = "data/dictionary/CoreNatureDictionary.tr.txt";
        /**
         * 用户自定义词典路径
         */
        public static String CustomDictionaryPath[] = new String[]{"data/dictionary/custom/CustomDictionary.txt"};
        /**
         * 2元语法词典路径
         */
        public static String BiGramDictionaryPath = "data/dictionary/CoreNatureDictionary.ngram.mini.txt";

        /**
         * 停用词词典路径
         */
        public static String CoreStopWordDictionaryPath = "data/dictionary/stopwords.txt";
        /**
         * 同义词词典路径
         */
        public static String CoreSynonymDictionaryDictionaryPath = "data/dictionary/synonym/CoreSynonym.txt";
        /**
         * 人名词典路径
         */
        public static String PersonDictionaryPath = "data/dictionary/person/nr.txt";
        /**
         * 人名词典转移矩阵路径
         */
        public static String PersonDictionaryTrPath = "data/dictionary/person/nr.tr.txt";
        /**
         * 地名词典路径
         */
        public static String PlaceDictionaryPath = "data/dictionary/place/ns.txt";
        /**
         * 地名词典转移矩阵路径
         */
        public static String PlaceDictionaryTrPath = "data/dictionary/place/ns.tr.txt";
        /**
         * 地名词典路径
         */
        public static String OrganizationDictionaryPath = "data/dictionary/organization/nt.txt";
        /**
         * 地名词典转移矩阵路径
         */
        public static String OrganizationDictionaryTrPath = "data/dictionary/organization/nt.tr.txt";
        /**
         * 简繁转换词典根目录
         */
        public static String tcDictionaryRoot = "data/dictionary/tc/";
        /**
         * 声母韵母语调词典
         */
        public static String SYTDictionaryPath = "data/dictionary/pinyin/SYTDictionary.txt";

        /**
         * 拼音词典路径
         */
        public static String PinyinDictionaryPath = "data/dictionary/pinyin/pinyin.txt";

        /**
         * 音译人名词典
         */
        public static String TranslatedPersonDictionaryPath = "data/dictionary/person/nrf.txt";

        /**
         * 日本人名词典路径
         */
        public static String JapanesePersonDictionaryPath = "data/dictionary/person/nrj.txt";

        /**
         * 字符类型对应表
         */
        public static String CharTypePath = "data/dictionary/other/CharType.dat.yes";

        /**
         * 字符正规化表（全角转半角，繁体转简体）
         */
        public static String CharTablePath = "data/dictionary/other/CharTable.txt";

        /**
         * 词-词性-依存关系模型
         */
        public static String WordNatureModelPath = "data/model/dependency/WordNature.txt";

        /**
         * 最大熵-依存关系模型
         */
        public static String MaxEntModelPath = "data/model/dependency/MaxEntModel.txt";
        /**
         * 神经网络依存模型路径
         */
        public static String NNParserModelPath = "data/model/dependency/NNParserModel.txt";
        /**
         * CRF分词模型
         */
        public static String CRFSegmentModelPath = "data/model/segment/CRFSegmentModel.txt";
        /**
         * HMM分词模型
         */
        public static String HMMSegmentModelPath = "data/model/segment/HMMSegmentModel.bin";
        /**
         * CRF依存模型
         */
        public static String CRFDependencyModelPath = "data/model/dependency/CRFDependencyModelMini.txt";
        /**
         * 分词结果是否展示词性
         */
        public static boolean ShowTermNature = true;
        /**
         * 是否执行字符正规化（繁体->简体，全角->半角，大写->小写），切换配置后必须删CustomDictionary.txt.bin缓存
         */
        public static boolean Normalization = false;

        static
        {
            // 自动读取配置
            Properties p = new Properties()
            {
                String root;

                @Override
                public String getProperty(String key, String defaultValue)
                {
                    // 自带文件是否存在的校验逻辑，如果value是路径则校验它
                    if (root == null)
                    {
                        root = getProperty("root");
                        if (!root.endsWith("/")) root += "/";
                        if (!IOUtil.isFileExists(root + "data"))
                        {
                            logger.warning("root=" + root + " 这个目录下没有data");
                        }
                    }
                    if ("root".equals(key)) return root;
                    String property = getProperty(key);
                    if (property == null) property = defaultValue;
                    if (property.startsWith("data") && !"CustomDictionaryPath".equals(key))
                    {
                        String path = root + property;
                        if (IOUtil.isFileExists(path) || IOUtil.isFileExists(path + Predefine.BIN_EXT)) return path;
                        return defaultValue;
                    }
                    return property;
                }
            };
            try
            {
                ClassLoader loader = Thread.currentThread().getContextClassLoader();
                if (loader == null)
                {  // IKVM (v.0.44.0.5) doesn't set context classloader
                    loader = HanLP.Config.class.getClassLoader();
                }
                p.load(new InputStreamReader(Predefine.HANLP_PROPERTIES_PATH == null ?
                        loader.getResourceAsStream("hanlp.properties") :
                        new FileInputStream(Predefine.HANLP_PROPERTIES_PATH)
                        , "UTF-8"));
                String root = p.getProperty("root", "").replaceAll("\\\\", "/");
                CoreDictionaryPath = p.getProperty("CoreDictionaryPath", CoreDictionaryPath);
                CoreDictionaryTransformMatrixDictionaryPath = p.getProperty("CoreDictionaryTransformMatrixDictionaryPath", CoreDictionaryTransformMatrixDictionaryPath);
                BiGramDictionaryPath = p.getProperty("BiGramDictionaryPath", BiGramDictionaryPath);
                CoreStopWordDictionaryPath = p.getProperty("CoreStopWordDictionaryPath", CoreStopWordDictionaryPath);
                CoreSynonymDictionaryDictionaryPath = p.getProperty("CoreSynonymDictionaryDictionaryPath", CoreSynonymDictionaryDictionaryPath);
                PersonDictionaryPath = p.getProperty("PersonDictionaryPath", PersonDictionaryPath);
                PersonDictionaryTrPath = p.getProperty("PersonDictionaryTrPath", PersonDictionaryTrPath);
                String[] pathArray = p.getProperty("CustomDictionaryPath", "dictionary/custom/CustomDictionary.txt").split(";");
                String prePath = root;
                for (int i = 0; i < pathArray.length; ++i)
                {
                    if (pathArray[i].startsWith(" "))
                    {
                        pathArray[i] = prePath + pathArray[i].trim();
                    }
                    else
                    {
                        pathArray[i] = root + pathArray[i];
                        int lastSplash = pathArray[i].lastIndexOf('/');
                        if (lastSplash != -1)
                        {
                            prePath = pathArray[i].substring(0, lastSplash + 1);
                        }
                    }
                }
                CustomDictionaryPath = pathArray;
<<<<<<< HEAD
                TraditionalChineseDictionaryPath = p.getProperty("TraditionalChineseDictionaryPath", TraditionalChineseDictionaryPath);
                SYTDictionaryPath = p.getProperty("SYTDictionaryPath", SYTDictionaryPath);
                PinyinDictionaryPath = p.getProperty("PinyinDictionaryPath", PinyinDictionaryPath);
                TranslatedPersonDictionaryPath = p.getProperty("TranslatedPersonDictionaryPath", TranslatedPersonDictionaryPath);
                JapanesePersonDictionaryPath = p.getProperty("JapanesePersonDictionaryPath", JapanesePersonDictionaryPath);
                PlaceDictionaryPath = p.getProperty("PlaceDictionaryPath", PlaceDictionaryPath);
                PlaceDictionaryTrPath = p.getProperty("PlaceDictionaryTrPath", PlaceDictionaryTrPath);
                OrganizationDictionaryPath = p.getProperty("OrganizationDictionaryPath", OrganizationDictionaryPath);
                OrganizationDictionaryTrPath = p.getProperty("OrganizationDictionaryTrPath", OrganizationDictionaryTrPath);
                CharTypePath = p.getProperty("CharTypePath", CharTypePath);
                CharTablePath = p.getProperty("CharTablePath", CharTablePath);
                WordNatureModelPath = p.getProperty("WordNatureModelPath", WordNatureModelPath);
                MaxEntModelPath = p.getProperty("MaxEntModelPath", MaxEntModelPath);
                NNParserModelPath = p.getProperty("NNParserModelPath", NNParserModelPath);
                CRFSegmentModelPath = p.getProperty("CRFSegmentModelPath", CRFSegmentModelPath);
                CRFDependencyModelPath = p.getProperty("CRFDependencyModelPath", CRFDependencyModelPath);
                HMMSegmentModelPath = p.getProperty("HMMSegmentModelPath", HMMSegmentModelPath);
=======
                tcDictionaryRoot = root + p.getProperty("tcDictionaryRoot", tcDictionaryRoot);
                if (!tcDictionaryRoot.endsWith("/")) tcDictionaryRoot += '/';
                SYTDictionaryPath = root + p.getProperty("SYTDictionaryPath", SYTDictionaryPath);
                PinyinDictionaryPath = root + p.getProperty("PinyinDictionaryPath", PinyinDictionaryPath);
                TranslatedPersonDictionaryPath = root + p.getProperty("TranslatedPersonDictionaryPath", TranslatedPersonDictionaryPath);
                JapanesePersonDictionaryPath = root + p.getProperty("JapanesePersonDictionaryPath", JapanesePersonDictionaryPath);
                PlaceDictionaryPath = root + p.getProperty("PlaceDictionaryPath", PlaceDictionaryPath);
                PlaceDictionaryTrPath = root + p.getProperty("PlaceDictionaryTrPath", PlaceDictionaryTrPath);
                OrganizationDictionaryPath = root + p.getProperty("OrganizationDictionaryPath", OrganizationDictionaryPath);
                OrganizationDictionaryTrPath = root + p.getProperty("OrganizationDictionaryTrPath", OrganizationDictionaryTrPath);
                CharTypePath = root + p.getProperty("CharTypePath", CharTypePath);
                CharTablePath = root + p.getProperty("CharTablePath", CharTablePath);
                WordNatureModelPath = root + p.getProperty("WordNatureModelPath", WordNatureModelPath);
                MaxEntModelPath = root + p.getProperty("MaxEntModelPath", MaxEntModelPath);
                NNParserModelPath = root + p.getProperty("NNParserModelPath", NNParserModelPath);
                CRFSegmentModelPath = root + p.getProperty("CRFSegmentModelPath", CRFSegmentModelPath);
                CRFDependencyModelPath = root + p.getProperty("CRFDependencyModelPath", CRFDependencyModelPath);
                HMMSegmentModelPath = root + p.getProperty("HMMSegmentModelPath", HMMSegmentModelPath);
>>>>>>> d62ce2be
                ShowTermNature = "true".equals(p.getProperty("ShowTermNature", "true"));
                Normalization = "true".equals(p.getProperty("Normalization", "false"));
            }
            catch (Exception e)
            {
                StringBuilder sbInfo = new StringBuilder("========Tips========\n请将HanLP.properties放在下列目录：\n"); // 打印一些友好的tips
                String classPath = (String) System.getProperties().get("java.class.path");
                if (classPath != null)
                {
                    for (String path : classPath.split(File.pathSeparator))
                    {
                        if (new File(path).isDirectory())
                        {
                            sbInfo.append(path).append('\n');
                        }
                    }
                }
                sbInfo.append("Web项目则请放到下列目录：\n" +
                                      "Webapp/WEB-INF/lib\n" +
                                      "Webapp/WEB-INF/classes\n" +
                                      "Appserver/lib\n" +
                                      "JRE/lib\n");
                sbInfo.append("并且编辑root=PARENT/path/to/your/data\n");
                sbInfo.append("现在HanLP将尝试从jar包内部resource读取data……");
                logger.info("hanlp.properties，进入portable模式。若需要自定义HanLP，请按下列提示操作：\n" + sbInfo);
            }
        }

        /**
         * 开启调试模式(会降低性能)
         */
        public static void enableDebug()
        {
            enableDebug(true);
        }

        /**
         * 开启调试模式(会降低性能)
         * @param enable
         */
        public static void enableDebug(boolean enable)
        {
            DEBUG = enable;
            if (DEBUG)
            {
                logger.setLevel(Level.ALL);
            }
            else
            {
                logger.setLevel(Level.OFF);
            }
        }
    }

    /**
     * 工具类，不需要生成实例
     */
    private HanLP() {}

    /**
     * 繁转简
     *
     * @param traditionalChineseString 繁体中文
     * @return 简体中文
     */
    public static String convertToSimplifiedChinese(String traditionalChineseString)
    {
        return TraditionalChineseDictionary.convertToSimplifiedChinese(traditionalChineseString.toCharArray());
    }

    /**
     * 简转繁
     *
     * @param simplifiedChineseString 简体中文
     * @return 繁体中文
     */
    public static String convertToTraditionalChinese(String simplifiedChineseString)
    {
        return SimplifiedChineseDictionary.convertToTraditionalChinese(simplifiedChineseString.toCharArray());
    }

    /**
     * 简转繁,是{@link com.hankcs.hanlp.HanLP#convertToTraditionalChinese(java.lang.String)}的简称
     * @param s 简体中文
     * @return 繁体中文(大陆标准)
     */
    public static String s2t(String s)
    {
        return HanLP.convertToTraditionalChinese(s);
    }

    /**
     * 繁转简,是{@link HanLP#convertToSimplifiedChinese(String)}的简称
     * @param t 繁体中文(大陆标准)
     * @return 简体中文
     */
    public static String t2s(String t)
    {
        return HanLP.convertToSimplifiedChinese(t);
    }

    /**
     * 簡體到臺灣正體
     * @param s 簡體
     * @return 臺灣正體
     */
    public static String s2tw(String s)
    {
        return SimplifiedToTaiwanChineseDictionary.convertToTraditionalTaiwanChinese(s);
    }

    /**
     * 臺灣正體到簡體
     * @param tw 臺灣正體
     * @return 簡體
     */
    public static String tw2s(String tw)
    {
        return TaiwanToSimplifiedChineseDictionary.convertToSimplifiedChinese(tw);
    }

    /**
     * 簡體到香港繁體
     * @param s 簡體
     * @return 香港繁體
     */
    public static String s2hk(String s)
    {
        return SimplifiedToHongKongChineseDictionary.convertToTraditionalHongKongChinese(s);
    }

    /**
     * 香港繁體到簡體
     * @param hk 香港繁體
     * @return 簡體
     */
    public static String hk2s(String hk)
    {
        return HongKongToSimplifiedChineseDictionary.convertToSimplifiedChinese(hk);
    }

    /**
     * 繁體到臺灣正體
     * @param t 繁體
     * @return 臺灣正體
     */
    public static String t2tw(String t)
    {
        return TraditionalToTaiwanChineseDictionary.convertToTaiwanChinese(t);
    }

    /**
     * 臺灣正體到繁體
     * @param tw 臺灣正體
     * @return 繁體
     */
    public static String tw2t(String tw)
    {
        return TaiwanToTraditionalChineseDictionary.convertToTraditionalChinese(tw);
    }

    /**
     * 繁體到香港繁體
     * @param t 繁體
     * @return 香港繁體
     */
    public static String t2hk(String t)
    {
        return TraditionalToHongKongChineseDictionary.convertToHongKongTraditionalChinese(t);
    }

    /**
     * 香港繁體到繁體
     * @param hk 香港繁體
     * @return 繁體
     */
    public static String hk2t(String hk)
    {
        return HongKongToTraditionalChineseDictionary.convertToTraditionalChinese(hk);
    }

    /**
     * 香港繁體到臺灣正體
     * @param hk 香港繁體
     * @return 臺灣正體
     */
    public static String hk2tw(String hk)
    {
        return HongKongToTaiwanChineseDictionary.convertToTraditionalTaiwanChinese(hk);
    }

    /**
     * 臺灣正體到香港繁體
     * @param tw 臺灣正體
     * @return 香港繁體
     */
    public static String tw2hk(String tw)
    {
        return TaiwanToHongKongChineseDictionary.convertToTraditionalHongKongChinese(tw);
    }

    /**
     * 转化为拼音
     *
<<<<<<< HEAD
     * @param text       文本
     * @param separator  分隔符
     * @param remainNone 有些字没有拼音（如标点），是否保留它们（用none表示）
=======
     * @param text 文本
     * @param separator 分隔符
     * @param remainNone 有些字没有拼音（如标点），是否保留它们的拼音（true用none表示，false用原字符表示）
>>>>>>> d62ce2be
     * @return 一个字符串，由[拼音][分隔符][拼音]构成
     */
    public static String convertToPinyinString(String text, String separator, boolean remainNone)
    {
        List<Pinyin> pinyinList = PinyinDictionary.convertToPinyin(text, true);
        int length = pinyinList.size();
        StringBuilder sb = new StringBuilder(length * (5 + separator.length()));
        int i = 1;
        for (Pinyin pinyin : pinyinList)
        {

            if (pinyin == Pinyin.none5 && !remainNone)
            {
                sb.append(text.charAt(i - 1));
            }
            else sb.append(pinyin.getPinyinWithoutTone());
            if (i < length)
            {
                sb.append(separator);
            }
            ++i;
        }
        return sb.toString();
    }

    /**
     * 转化为拼音
     *
     * @param text 待解析的文本
     * @return 一个拼音列表
     */
    public static List<Pinyin> convertToPinyinList(String text)
    {
        return PinyinDictionary.convertToPinyin(text);
    }

    /**
     * 转化为拼音（首字母）
     *
     * @param text       文本
     * @param separator  分隔符
     * @param remainNone 有些字没有拼音（如标点），是否保留它们（用none表示）
     * @return 一个字符串，由[首字母][分隔符][首字母]构成
     */
    public static String convertToPinyinFirstCharString(String text, String separator, boolean remainNone)
    {
        List<Pinyin> pinyinList = PinyinDictionary.convertToPinyin(text, remainNone);
        int length = pinyinList.size();
        StringBuilder sb = new StringBuilder(length * (1 + separator.length()));
        int i = 1;
        for (Pinyin pinyin : pinyinList)
        {
            sb.append(pinyin.getFirstChar());
            if (i < length)
            {
                sb.append(separator);
            }
            ++i;
        }
        return sb.toString();
    }

    /**
     * 分词
     *
     * @param text 文本
     * @return 切分后的单词
     */
    public static List<Term> segment(String text)
    {
        return StandardTokenizer.segment(text.toCharArray());
    }

    /**
     * 创建一个分词器<br>
     * 这是一个工厂方法<br>
     * 与直接new一个分词器相比，使用本方法的好处是，以后HanLP升级了，总能用上最合适的分词器
     *
     * @return 一个分词器
     */
    public static Segment newSegment()
    {
        return new ViterbiSegment();   // Viterbi分词器是目前效率和效果的最佳平衡
    }

    /**
     * 依存文法分析
     *
     * @param sentence 待分析的句子
     * @return CoNLL格式的依存关系树
     */
    public static CoNLLSentence parseDependency(String sentence)
    {
        return NeuralNetworkDependencyParser.compute(sentence);
    }

    /**
     * 提取短语
     * @param text 文本
     * @param size 需要多少个短语
     * @return 一个短语列表，大小 <= size
     */
    public static List<String> extractPhrase(String text, int size)
    {
        IPhraseExtractor extractor = new MutualInformationEntropyPhraseExtractor();
        return extractor.extractPhrase(text, size);
    }

    /**
     * 提取关键词
     * @param document 文档内容
     * @param size 希望提取几个关键词
     * @return 一个列表
     */
    public static List<String> extractKeyword(String document, int size)
    {
        return TextRankKeyword.getKeywordList(document, size);
    }

    /**
     * 自动摘要
     * @param document 目标文档
     * @param size 需要的关键句的个数
     * @return 关键句列表
     */
    public static List<String> extractSummary(String document, int size)
    {
        return TextRankSentence.getTopSentenceList(document, size);
    }

    /**
     * 自动摘要
     * @param document 目标文档
     * @param max_length 需要摘要的长度
     * @return 摘要文本
     */
    public static String getSummary(String document, int max_length)
    {
        // Parameter size in this method refers to the string length of the summary required;
        // The actual length of the summary generated may be short than the required length, but never longer;
        return TextRankSentence.getSummary(document, max_length);
    }
}<|MERGE_RESOLUTION|>--- conflicted
+++ resolved
@@ -241,25 +241,6 @@
                     }
                 }
                 CustomDictionaryPath = pathArray;
-<<<<<<< HEAD
-                TraditionalChineseDictionaryPath = p.getProperty("TraditionalChineseDictionaryPath", TraditionalChineseDictionaryPath);
-                SYTDictionaryPath = p.getProperty("SYTDictionaryPath", SYTDictionaryPath);
-                PinyinDictionaryPath = p.getProperty("PinyinDictionaryPath", PinyinDictionaryPath);
-                TranslatedPersonDictionaryPath = p.getProperty("TranslatedPersonDictionaryPath", TranslatedPersonDictionaryPath);
-                JapanesePersonDictionaryPath = p.getProperty("JapanesePersonDictionaryPath", JapanesePersonDictionaryPath);
-                PlaceDictionaryPath = p.getProperty("PlaceDictionaryPath", PlaceDictionaryPath);
-                PlaceDictionaryTrPath = p.getProperty("PlaceDictionaryTrPath", PlaceDictionaryTrPath);
-                OrganizationDictionaryPath = p.getProperty("OrganizationDictionaryPath", OrganizationDictionaryPath);
-                OrganizationDictionaryTrPath = p.getProperty("OrganizationDictionaryTrPath", OrganizationDictionaryTrPath);
-                CharTypePath = p.getProperty("CharTypePath", CharTypePath);
-                CharTablePath = p.getProperty("CharTablePath", CharTablePath);
-                WordNatureModelPath = p.getProperty("WordNatureModelPath", WordNatureModelPath);
-                MaxEntModelPath = p.getProperty("MaxEntModelPath", MaxEntModelPath);
-                NNParserModelPath = p.getProperty("NNParserModelPath", NNParserModelPath);
-                CRFSegmentModelPath = p.getProperty("CRFSegmentModelPath", CRFSegmentModelPath);
-                CRFDependencyModelPath = p.getProperty("CRFDependencyModelPath", CRFDependencyModelPath);
-                HMMSegmentModelPath = p.getProperty("HMMSegmentModelPath", HMMSegmentModelPath);
-=======
                 tcDictionaryRoot = root + p.getProperty("tcDictionaryRoot", tcDictionaryRoot);
                 if (!tcDictionaryRoot.endsWith("/")) tcDictionaryRoot += '/';
                 SYTDictionaryPath = root + p.getProperty("SYTDictionaryPath", SYTDictionaryPath);
@@ -278,7 +259,23 @@
                 CRFSegmentModelPath = root + p.getProperty("CRFSegmentModelPath", CRFSegmentModelPath);
                 CRFDependencyModelPath = root + p.getProperty("CRFDependencyModelPath", CRFDependencyModelPath);
                 HMMSegmentModelPath = root + p.getProperty("HMMSegmentModelPath", HMMSegmentModelPath);
->>>>>>> d62ce2be
+                TraditionalChineseDictionaryPath = p.getProperty("TraditionalChineseDictionaryPath", TraditionalChineseDictionaryPath);
+                SYTDictionaryPath = p.getProperty("SYTDictionaryPath", SYTDictionaryPath);
+                PinyinDictionaryPath = p.getProperty("PinyinDictionaryPath", PinyinDictionaryPath);
+                TranslatedPersonDictionaryPath = p.getProperty("TranslatedPersonDictionaryPath", TranslatedPersonDictionaryPath);
+                JapanesePersonDictionaryPath = p.getProperty("JapanesePersonDictionaryPath", JapanesePersonDictionaryPath);
+                PlaceDictionaryPath = p.getProperty("PlaceDictionaryPath", PlaceDictionaryPath);
+                PlaceDictionaryTrPath = p.getProperty("PlaceDictionaryTrPath", PlaceDictionaryTrPath);
+                OrganizationDictionaryPath = p.getProperty("OrganizationDictionaryPath", OrganizationDictionaryPath);
+                OrganizationDictionaryTrPath = p.getProperty("OrganizationDictionaryTrPath", OrganizationDictionaryTrPath);
+                CharTypePath = p.getProperty("CharTypePath", CharTypePath);
+                CharTablePath = p.getProperty("CharTablePath", CharTablePath);
+                WordNatureModelPath = p.getProperty("WordNatureModelPath", WordNatureModelPath);
+                MaxEntModelPath = p.getProperty("MaxEntModelPath", MaxEntModelPath);
+                NNParserModelPath = p.getProperty("NNParserModelPath", NNParserModelPath);
+                CRFSegmentModelPath = p.getProperty("CRFSegmentModelPath", CRFSegmentModelPath);
+                CRFDependencyModelPath = p.getProperty("CRFDependencyModelPath", CRFDependencyModelPath);
+                HMMSegmentModelPath = p.getProperty("HMMSegmentModelPath", HMMSegmentModelPath);
                 ShowTermNature = "true".equals(p.getProperty("ShowTermNature", "true"));
                 Normalization = "true".equals(p.getProperty("Normalization", "false"));
             }
@@ -483,15 +480,9 @@
     /**
      * 转化为拼音
      *
-<<<<<<< HEAD
-     * @param text       文本
-     * @param separator  分隔符
-     * @param remainNone 有些字没有拼音（如标点），是否保留它们（用none表示）
-=======
      * @param text 文本
      * @param separator 分隔符
      * @param remainNone 有些字没有拼音（如标点），是否保留它们的拼音（true用none表示，false用原字符表示）
->>>>>>> d62ce2be
      * @return 一个字符串，由[拼音][分隔符][拼音]构成
      */
     public static String convertToPinyinString(String text, String separator, boolean remainNone)
@@ -569,7 +560,6 @@
      * 创建一个分词器<br>
      * 这是一个工厂方法<br>
      * 与直接new一个分词器相比，使用本方法的好处是，以后HanLP升级了，总能用上最合适的分词器
-     *
      * @return 一个分词器
      */
     public static Segment newSegment()
@@ -579,7 +569,6 @@
 
     /**
      * 依存文法分析
-     *
      * @param sentence 待分析的句子
      * @return CoNLL格式的依存关系树
      */
