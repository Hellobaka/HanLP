/*
 * <summary></summary>
 * <author>He Han</author>
 * <email>hankcs.cn@gmail.com</email>
 * <create-date>2014/10/17 19:02</create-date>
 *
 * <copyright file="HanLP.java" company="上海林原信息科技有限公司">
 * Copyright (c) 2003-2014, 上海林原信息科技有限公司. All Right Reserved, http://www.linrunsoft.com/
 * This source is subject to the LinrunSpace License. Please contact 上海林原信息科技有限公司 to get more information.
 * </copyright>
 */
package com.hankcs.hanlp;

import com.hankcs.hanlp.corpus.dependency.CoNll.CoNLLSentence;
<<<<<<< HEAD
import com.hankcs.hanlp.corpus.io.IOUtil;
import com.hankcs.hanlp.dependency.MaxEntDependencyParser;
=======
import com.hankcs.hanlp.dependency.nnparser.NeuralNetworkDependencyParser;
>>>>>>> 240ff7e4
import com.hankcs.hanlp.dictionary.py.Pinyin;
import com.hankcs.hanlp.dictionary.py.PinyinDictionary;
import com.hankcs.hanlp.dictionary.ts.SimplifiedChineseDictionary;
import com.hankcs.hanlp.dictionary.ts.TraditionalChineseDictionary;
import com.hankcs.hanlp.phrase.IPhraseExtractor;
import com.hankcs.hanlp.phrase.MutualInformationEntropyPhraseExtractor;
import com.hankcs.hanlp.seg.Segment;
import com.hankcs.hanlp.seg.Viterbi.ViterbiSegment;
import com.hankcs.hanlp.seg.common.Term;
import com.hankcs.hanlp.summary.TextRankKeyword;
import com.hankcs.hanlp.summary.TextRankSentence;
import com.hankcs.hanlp.tokenizer.StandardTokenizer;
import com.hankcs.hanlp.utility.Predefine;

import java.io.File;
import java.io.InputStreamReader;
import java.util.List;
import java.util.Properties;
import java.util.logging.Level;

import static com.hankcs.hanlp.utility.Predefine.logger;

/**
 * HanLP: Han Language Processing <br>
 * 汉语言处理包 <br>
 * 常用接口工具类
 *
 * @author hankcs
 */
public class HanLP
{
    /**
     * 库的全局配置，既可以用代码修改，也可以通过hanlp.properties配置（按照 变量名=值 的形式）
     */
    public static final class Config
    {
        /**
         * 开发模式
         */
        public static boolean DEBUG = false;
        /**
         * 核心词典路径
         */
        public static String CoreDictionaryPath = "data/dictionary/CoreNatureDictionary.mini.txt";
        /**
         * 核心词典词性转移矩阵路径
         */
        public static String CoreDictionaryTransformMatrixDictionaryPath = "data/dictionary/CoreNatureDictionary.tr.txt";
        /**
         * 用户自定义词典路径
         */
        public static String CustomDictionaryPath[] = new String[]{"data/dictionary/custom/CustomDictionary.txt"};
        /**
         * 2元语法词典路径
         */
        public static String BiGramDictionaryPath = "data/dictionary/CoreNatureDictionary.ngram.mini.txt";

        /**
         * 停用词词典路径
         */
        public static String CoreStopWordDictionaryPath = "data/dictionary/stopwords.txt";
        /**
         * 同义词词典路径
         */
        public static String CoreSynonymDictionaryDictionaryPath = "data/dictionary/synonym/CoreSynonym.txt";
        /**
         * 人名词典路径
         */
        public static String PersonDictionaryPath = "data/dictionary/person/nr.txt";
        /**
         * 人名词典转移矩阵路径
         */
        public static String PersonDictionaryTrPath = "data/dictionary/person/nr.tr.txt";
        /**
         * 地名词典路径
         */
        public static String PlaceDictionaryPath = "data/dictionary/place/ns.txt";
        /**
         * 地名词典转移矩阵路径
         */
        public static String PlaceDictionaryTrPath = "data/dictionary/place/ns.tr.txt";
        /**
         * 地名词典路径
         */
        public static String OrganizationDictionaryPath = "data/dictionary/organization/nt.txt";
        /**
         * 地名词典转移矩阵路径
         */
        public static String OrganizationDictionaryTrPath = "data/dictionary/organization/nt.tr.txt";
        /**
         * 繁简词典路径
         */
        public static String TraditionalChineseDictionaryPath = "data/dictionary/tc/TraditionalChinese.txt";
        /**
         * 声母韵母语调词典
         */
        public static String SYTDictionaryPath = "data/dictionary/pinyin/SYTDictionary.txt";

        /**
         * 拼音词典路径
         */
        public static String PinyinDictionaryPath = "data/dictionary/pinyin/pinyin.txt";

        /**
         * 音译人名词典
         */
        public static String TranslatedPersonDictionaryPath = "data/dictionary/person/nrf.txt";

        /**
         * 日本人名词典路径
         */
        public static String JapanesePersonDictionaryPath = "data/dictionary/person/nrj.txt";

        /**
         * 字符类型对应表
         */
        public static String CharTypePath = "data/dictionary/other/CharType.dat.yes";

        /**
         * 字符正规化表（全角转半角，繁体转简体）
         */
        public static String CharTablePath = "data/dictionary/other/CharTable.bin.yes";

        /**
         * 词-词性-依存关系模型
         */
        public static String WordNatureModelPath = "data/model/dependency/WordNature.txt";

        /**
         * 最大熵-依存关系模型
         */
        public static String MaxEntModelPath = "data/model/dependency/MaxEntModel.txt";
        /**
         * 神经网络依存模型路径
         */
        public static String NNParserModelPath = "data/model/dependency/NNParserModel.txt";
        /**
         * CRF分词模型
         */
        public static String CRFSegmentModelPath = "data/model/segment/CRFSegmentModel.txt";
        /**
         * HMM分词模型
         */
        public static String HMMSegmentModelPath = "data/model/segment/HMMSegmentModel.bin";
        /**
         * CRF依存模型
         */
        public static String CRFDependencyModelPath = "data/model/dependency/CRFDependencyModelMini.txt";
        /**
         * 分词结果是否展示词性
         */
        public static boolean ShowTermNature = true;
        /**
         * 是否执行字符正规化（繁体->简体，全角->半角，大写->小写），切换配置后必须删CustomDictionary.txt.bin缓存
         */
        public static boolean Normalization = false;

        static
        {
            // 自动读取配置
            Properties p = new Properties()
            {
                String root;

                @Override
                public String getProperty(String key, String defaultValue)
                {
                    // 自带文件是否存在的校验逻辑，如果value是路径则校验它
                    if (root == null)
                    {
                        root = getProperty("root");
                    }
                    if ("root".equals(key)) return root;
                    String property = getProperty(key);
                    if (property == null) property = defaultValue;
                    if (property.startsWith("data") && !"CustomDictionaryPath".equals(key))
                    {
                        String path = root + property;
                        if (IOUtil.isFileExists(path) || IOUtil.isFileExists(path + Predefine.BIN_EXT)) return path;
                        return defaultValue;
                    }
                    return property;
                }
            };
            try
            {
                p.load(new InputStreamReader(Thread.currentThread().getContextClassLoader().getResourceAsStream("hanlp.properties"), "UTF-8"));
                String root = p.getProperty("root", "").replaceAll("\\\\", "/");
                if (!root.endsWith("/")) root += "/";
                if (!IOUtil.isFileExists(root + "data")) throw new IllegalArgumentException("root=" + root + " 这个目录下没有data");
                CoreDictionaryPath = p.getProperty("CoreDictionaryPath", CoreDictionaryPath);
                CoreDictionaryTransformMatrixDictionaryPath = p.getProperty("CoreDictionaryTransformMatrixDictionaryPath", CoreDictionaryTransformMatrixDictionaryPath);
                BiGramDictionaryPath = p.getProperty("BiGramDictionaryPath", BiGramDictionaryPath);
                CoreStopWordDictionaryPath = p.getProperty("CoreStopWordDictionaryPath", CoreStopWordDictionaryPath);
                CoreSynonymDictionaryDictionaryPath = p.getProperty("CoreSynonymDictionaryDictionaryPath", CoreSynonymDictionaryDictionaryPath);
                PersonDictionaryPath = p.getProperty("PersonDictionaryPath", PersonDictionaryPath);
                PersonDictionaryTrPath = p.getProperty("PersonDictionaryTrPath", PersonDictionaryTrPath);
                String[] pathArray = p.getProperty("CustomDictionaryPath", "dictionary/custom/CustomDictionary.txt").split(";");
                String prePath = root;
                for (int i = 0; i < pathArray.length; ++i)
                {
                    if (pathArray[i].startsWith(" "))
                    {
                        pathArray[i] = prePath + pathArray[i].trim();
                    }
                    else
                    {
                        pathArray[i] = root + pathArray[i];
                        int lastSplash = pathArray[i].lastIndexOf('/');
                        if (lastSplash != -1)
                        {
                            prePath = pathArray[i].substring(0, lastSplash + 1);
                        }
                    }
                }
                CustomDictionaryPath = pathArray;
<<<<<<< HEAD
                TraditionalChineseDictionaryPath = p.getProperty("TraditionalChineseDictionaryPath", TraditionalChineseDictionaryPath);
                SYTDictionaryPath = p.getProperty("SYTDictionaryPath", SYTDictionaryPath);
                PinyinDictionaryPath = p.getProperty("PinyinDictionaryPath", PinyinDictionaryPath);
                TranslatedPersonDictionaryPath = p.getProperty("TranslatedPersonDictionaryPath", TranslatedPersonDictionaryPath);
                JapanesePersonDictionaryPath = p.getProperty("JapanesePersonDictionaryPath", JapanesePersonDictionaryPath);
                PlaceDictionaryPath = p.getProperty("PlaceDictionaryPath", PlaceDictionaryPath);
                PlaceDictionaryTrPath = p.getProperty("PlaceDictionaryTrPath", PlaceDictionaryTrPath);
                OrganizationDictionaryPath = p.getProperty("OrganizationDictionaryPath", OrganizationDictionaryPath);
                OrganizationDictionaryTrPath = p.getProperty("OrganizationDictionaryTrPath", OrganizationDictionaryTrPath);
                CharTypePath = p.getProperty("CharTypePath", CharTypePath);
                CharTablePath = p.getProperty("CharTablePath", CharTablePath);
                WordNatureModelPath = p.getProperty("WordNatureModelPath", WordNatureModelPath);
                MaxEntModelPath = p.getProperty("MaxEntModelPath", MaxEntModelPath);
                CRFSegmentModelPath = p.getProperty("CRFSegmentModelPath", CRFSegmentModelPath);
                CRFDependencyModelPath = p.getProperty("CRFDependencyModelPath", CRFDependencyModelPath);
                HMMSegmentModelPath = p.getProperty("HMMSegmentModelPath", HMMSegmentModelPath);
=======
                TraditionalChineseDictionaryPath = root + p.getProperty("TraditionalChineseDictionaryPath", TraditionalChineseDictionaryPath);
                SYTDictionaryPath = root + p.getProperty("SYTDictionaryPath", SYTDictionaryPath);
                PinyinDictionaryPath = root + p.getProperty("PinyinDictionaryPath", PinyinDictionaryPath);
                TranslatedPersonDictionaryPath = root + p.getProperty("TranslatedPersonDictionaryPath", TranslatedPersonDictionaryPath);
                JapanesePersonDictionaryPath = root + p.getProperty("JapanesePersonDictionaryPath", JapanesePersonDictionaryPath);
                PlaceDictionaryPath = root + p.getProperty("PlaceDictionaryPath", PlaceDictionaryPath);
                PlaceDictionaryTrPath = root + p.getProperty("PlaceDictionaryTrPath", PlaceDictionaryTrPath);
                OrganizationDictionaryPath = root + p.getProperty("OrganizationDictionaryPath", OrganizationDictionaryPath);
                OrganizationDictionaryTrPath = root + p.getProperty("OrganizationDictionaryTrPath", OrganizationDictionaryTrPath);
                CharTypePath = root + p.getProperty("CharTypePath", CharTypePath);
                CharTablePath = root + p.getProperty("CharTablePath", CharTablePath);
                WordNatureModelPath = root + p.getProperty("WordNatureModelPath", WordNatureModelPath);
                MaxEntModelPath = root + p.getProperty("MaxEntModelPath", MaxEntModelPath);
                NNParserModelPath = root + p.getProperty("NNParserModelPath", NNParserModelPath);
                CRFSegmentModelPath = root + p.getProperty("CRFSegmentModelPath", CRFSegmentModelPath);
                CRFDependencyModelPath = root + p.getProperty("CRFDependencyModelPath", CRFDependencyModelPath);
                HMMSegmentModelPath = root + p.getProperty("HMMSegmentModelPath", HMMSegmentModelPath);
>>>>>>> 240ff7e4
                ShowTermNature = "true".equals(p.getProperty("ShowTermNature", "true"));
                Normalization = "true".equals(p.getProperty("Normalization", "false"));
            }
            catch (Exception e)
            {
                StringBuilder sbInfo = new StringBuilder("========Tips========\n请将HanLP.properties放在下列目录：\n"); // 打印一些友好的tips
                String classPath = (String) System.getProperties().get("java.class.path");
                if (classPath != null)
                {
                    for (String path : classPath.split(";"))
                    {
                        if (new File(path).isDirectory())
                        {
                            sbInfo.append(path).append('\n');
                        }
                    }
                }
                sbInfo.append("Web项目则请放到下列目录：\n" +
                                      "Webapp/WEB-INF/lib\n" +
                                      "Webapp/WEB-INF/classes\n" +
                                      "Appserver/lib\n" +
                                      "JRE/lib\n");
                sbInfo.append("并且编辑root=PARENT/path/to/your/data\n");
                sbInfo.append("现在HanLP将尝试从").append(System.getProperties().get("user.dir")).append("读取data……");
                logger.info("hanlp.properties，进入portable模式。若需要自定义HanLP，请按下列提示操作：\n" + sbInfo);
            }
        }

        /**
         * 开启调试模式(会降低性能)
         */
        public static void enableDebug()
        {
            enableDebug(true);
        }

        /**
         * 开启调试模式(会降低性能)
         * @param enable
         */
        public static void enableDebug(boolean enable)
        {
            DEBUG = enable;
            if (DEBUG)
            {
                logger.setLevel(Level.ALL);
            }
            else
            {
                logger.setLevel(Level.OFF);
            }
        }
    }

    /**
     * 工具类，不需要生成实例
     */
    private HanLP() {}

    /**
     * 简转繁
     *
     * @param traditionalChineseString 繁体中文
     * @return 简体中文
     */
    public static String convertToSimplifiedChinese(String traditionalChineseString)
    {
        return TraditionalChineseDictionary.convertToSimplifiedChinese(traditionalChineseString.toCharArray());
    }

    /**
     * 繁转简
     *
     * @param simplifiedChineseString 简体中文
     * @return 繁体中文
     */
    public static String convertToTraditionalChinese(String simplifiedChineseString)
    {
        return SimplifiedChineseDictionary.convertToTraditionalChinese(simplifiedChineseString.toCharArray());
    }

    /**
     * 转化为拼音
     *
     * @param text       文本
     * @param separator  分隔符
     * @param remainNone 有些字没有拼音（如标点），是否保留它们（用none表示）
     * @return 一个字符串，由[拼音][分隔符][拼音]构成
     */
    public static String convertToPinyinString(String text, String separator, boolean remainNone)
    {
        List<Pinyin> pinyinList = PinyinDictionary.convertToPinyin(text, remainNone);
        int length = pinyinList.size();
        StringBuilder sb = new StringBuilder(length * (5 + separator.length()));
        int i = 1;
        for (Pinyin pinyin : pinyinList)
        {
            sb.append(pinyin.getPinyinWithoutTone());
            if (i < length)
            {
                sb.append(separator);
            }
            ++i;
        }
        return sb.toString();
    }

    /**
     * 转化为拼音
     *
     * @param text 待解析的文本
     * @return 一个拼音列表
     */
    public static List<Pinyin> convertToPinyinList(String text)
    {
        return PinyinDictionary.convertToPinyin(text);
    }

    /**
     * 转化为拼音（首字母）
     *
     * @param text       文本
     * @param separator  分隔符
     * @param remainNone 有些字没有拼音（如标点），是否保留它们（用none表示）
     * @return 一个字符串，由[首字母][分隔符][首字母]构成
     */
    public static String convertToPinyinFirstCharString(String text, String separator, boolean remainNone)
    {
        List<Pinyin> pinyinList = PinyinDictionary.convertToPinyin(text, remainNone);
        int length = pinyinList.size();
        StringBuilder sb = new StringBuilder(length * (1 + separator.length()));
        int i = 1;
        for (Pinyin pinyin : pinyinList)
        {
            sb.append(pinyin.getFirstChar());
            if (i < length)
            {
                sb.append(separator);
            }
            ++i;
        }
        return sb.toString();
    }

    /**
     * 分词
     *
     * @param text 文本
     * @return 切分后的单词
     */
    public static List<Term> segment(String text)
    {
        return StandardTokenizer.segment(text.toCharArray());
    }

    /**
     * 创建一个分词器<br>
     * 这是一个工厂方法<br>
     * 与直接new一个分词器相比，使用本方法的好处是，以后HanLP升级了，总能用上最合适的分词器
     *
     * @return 一个分词器
     */
    public static Segment newSegment()
    {
        return new ViterbiSegment();   // Viterbi分词器是目前效率和效果的最佳平衡
    }

    /**
     * 依存文法分析
     *
     * @param sentence 待分析的句子
     * @return CoNLL格式的依存关系树
     */
    public static CoNLLSentence parseDependency(String sentence)
    {
        return NeuralNetworkDependencyParser.compute(sentence);
    }

    /**
     * 提取短语
     * @param text 文本
     * @param size 需要多少个短语
     * @return 一个短语列表，大小 <= size
     */
    public static List<String> extractPhrase(String text, int size)
    {
        IPhraseExtractor extractor = new MutualInformationEntropyPhraseExtractor();
        return extractor.extractPhrase(text, size);
    }

    /**
     * 提取关键词
     * @param document 文档内容
     * @param size 希望提取几个关键词
     * @return 一个列表
     */
    public static List<String> extractKeyword(String document, int size)
    {
        return TextRankKeyword.getKeywordList(document, size);
    }

    /**
     * 自动摘要
     * @param document 目标文档
     * @param size 需要的关键句的个数
     * @return 关键句列表
     */
    public static List<String> extractSummary(String document, int size)
    {
        return TextRankSentence.getTopSentenceList(document, size);
    }
    
    /**
     * 自动摘要
     * @param document 目标文档
     * @param max_length 需要摘要的长度
     * @return 摘要文本
     */
    public static String getSummary(String document, int max_length)
    {
        // Parameter size in this method refers to the string length of the summary required;
        // The actual length of the summary generated may be short than the required length, but never longer;
        return TextRankSentence.getSummary(document, max_length);
    }
}<|MERGE_RESOLUTION|>--- conflicted
+++ resolved
@@ -12,12 +12,7 @@
 package com.hankcs.hanlp;
 
 import com.hankcs.hanlp.corpus.dependency.CoNll.CoNLLSentence;
-<<<<<<< HEAD
-import com.hankcs.hanlp.corpus.io.IOUtil;
-import com.hankcs.hanlp.dependency.MaxEntDependencyParser;
-=======
 import com.hankcs.hanlp.dependency.nnparser.NeuralNetworkDependencyParser;
->>>>>>> 240ff7e4
 import com.hankcs.hanlp.dictionary.py.Pinyin;
 import com.hankcs.hanlp.dictionary.py.PinyinDictionary;
 import com.hankcs.hanlp.dictionary.ts.SimplifiedChineseDictionary;
@@ -30,7 +25,6 @@
 import com.hankcs.hanlp.summary.TextRankKeyword;
 import com.hankcs.hanlp.summary.TextRankSentence;
 import com.hankcs.hanlp.tokenizer.StandardTokenizer;
-import com.hankcs.hanlp.utility.Predefine;
 
 import java.io.File;
 import java.io.InputStreamReader;
@@ -234,7 +228,6 @@
                     }
                 }
                 CustomDictionaryPath = pathArray;
-<<<<<<< HEAD
                 TraditionalChineseDictionaryPath = p.getProperty("TraditionalChineseDictionaryPath", TraditionalChineseDictionaryPath);
                 SYTDictionaryPath = p.getProperty("SYTDictionaryPath", SYTDictionaryPath);
                 PinyinDictionaryPath = p.getProperty("PinyinDictionaryPath", PinyinDictionaryPath);
@@ -248,28 +241,10 @@
                 CharTablePath = p.getProperty("CharTablePath", CharTablePath);
                 WordNatureModelPath = p.getProperty("WordNatureModelPath", WordNatureModelPath);
                 MaxEntModelPath = p.getProperty("MaxEntModelPath", MaxEntModelPath);
+                NNParserModelPath = p.getProperty("NNParserModelPath", NNParserModelPath);
                 CRFSegmentModelPath = p.getProperty("CRFSegmentModelPath", CRFSegmentModelPath);
                 CRFDependencyModelPath = p.getProperty("CRFDependencyModelPath", CRFDependencyModelPath);
                 HMMSegmentModelPath = p.getProperty("HMMSegmentModelPath", HMMSegmentModelPath);
-=======
-                TraditionalChineseDictionaryPath = root + p.getProperty("TraditionalChineseDictionaryPath", TraditionalChineseDictionaryPath);
-                SYTDictionaryPath = root + p.getProperty("SYTDictionaryPath", SYTDictionaryPath);
-                PinyinDictionaryPath = root + p.getProperty("PinyinDictionaryPath", PinyinDictionaryPath);
-                TranslatedPersonDictionaryPath = root + p.getProperty("TranslatedPersonDictionaryPath", TranslatedPersonDictionaryPath);
-                JapanesePersonDictionaryPath = root + p.getProperty("JapanesePersonDictionaryPath", JapanesePersonDictionaryPath);
-                PlaceDictionaryPath = root + p.getProperty("PlaceDictionaryPath", PlaceDictionaryPath);
-                PlaceDictionaryTrPath = root + p.getProperty("PlaceDictionaryTrPath", PlaceDictionaryTrPath);
-                OrganizationDictionaryPath = root + p.getProperty("OrganizationDictionaryPath", OrganizationDictionaryPath);
-                OrganizationDictionaryTrPath = root + p.getProperty("OrganizationDictionaryTrPath", OrganizationDictionaryTrPath);
-                CharTypePath = root + p.getProperty("CharTypePath", CharTypePath);
-                CharTablePath = root + p.getProperty("CharTablePath", CharTablePath);
-                WordNatureModelPath = root + p.getProperty("WordNatureModelPath", WordNatureModelPath);
-                MaxEntModelPath = root + p.getProperty("MaxEntModelPath", MaxEntModelPath);
-                NNParserModelPath = root + p.getProperty("NNParserModelPath", NNParserModelPath);
-                CRFSegmentModelPath = root + p.getProperty("CRFSegmentModelPath", CRFSegmentModelPath);
-                CRFDependencyModelPath = root + p.getProperty("CRFDependencyModelPath", CRFDependencyModelPath);
-                HMMSegmentModelPath = root + p.getProperty("HMMSegmentModelPath", HMMSegmentModelPath);
->>>>>>> 240ff7e4
                 ShowTermNature = "true".equals(p.getProperty("ShowTermNature", "true"));
                 Normalization = "true".equals(p.getProperty("Normalization", "false"));
             }
@@ -481,7 +456,7 @@
     {
         return TextRankSentence.getTopSentenceList(document, size);
     }
-    
+
     /**
      * 自动摘要
      * @param document 目标文档
