/**
 * DoubleArrayTrie: Java implementation of Darts (Double-ARray Trie System)
 * <p/>
 * <p>
 * Copyright(C) 2001-2007 Taku Kudo &lt;taku@chasen.org&gt;<br />
 * Copyright(C) 2009 MURAWAKI Yugo &lt;murawaki@nlp.kuee.kyoto-u.ac.jp&gt;
 * Copyright(C) 2012 KOMIYA Atsushi &lt;komiya.atsushi@gmail.com&gt;
 * </p>
 * <p/>
 * <p>
 * The contents of this file may be used under the terms of either of the GNU
 * Lesser General Public License Version 2.1 or later (the "LGPL"), or the BSD
 * License (the "BSD").
 * </p>
 */
package com.hankcs.hanlp.collection.trie;

import com.hankcs.hanlp.corpus.io.ByteArray;
<<<<<<< HEAD
=======
import com.hankcs.hanlp.corpus.io.ByteArrayOtherStream;
import com.hankcs.hanlp.corpus.io.ByteArrayStream;
>>>>>>> 37ca334d
import com.hankcs.hanlp.corpus.io.IOUtil;
import com.hankcs.hanlp.utility.ByteUtil;
import sun.misc.IOUtils;

import java.io.*;
import java.nio.ByteBuffer;
import java.nio.channels.FileChannel;
import java.util.*;
import static com.hankcs.hanlp.HanLP.Config.IOAdapter;

/**
 * 双数组Trie树
 */
public class DoubleArrayTrie<V> implements Serializable, ITrie<V>
{
    private final static int BUF_SIZE = 16384;
    private final static int UNIT_SIZE = 8; // size of int + int

    private static class Node
    {
        int code;
        int depth;
        int left;
        int right;

        @Override
        public String toString()
        {
            return "Node{" +
                    "code=" + code +
                    ", depth=" + depth +
                    ", left=" + left +
                    ", right=" + right +
                    '}';
        }
    }

    ;

    protected int check[];
    protected int base[];

    private BitSet used;
    /**
     * base 和 check 的大小
     */
    protected int size;
    private int allocSize;
    private List<String> key;
    private int keySize;
    private int length[];
    private int value[];
    protected V[] v;
    private int progress;
    private int nextCheckPos;
    // boolean no_delete_;
    int error_;

    // int (*progressfunc_) (size_t, size_t);

    // inline _resize expanded

    /**
     * 拓展数组
     *
     * @param newSize
     * @return
     */
    private int resize(int newSize)
    {
        int[] base2 = new int[newSize];
        int[] check2 = new int[newSize];
        if (allocSize > 0)
        {
            System.arraycopy(base, 0, base2, 0, allocSize);
            System.arraycopy(check, 0, check2, 0, allocSize);
        }

        base = base2;
        check = check2;

        return allocSize = newSize;
    }

    /**
     * 获取直接相连的子节点
     *
     * @param parent   父节点
     * @param siblings （子）兄弟节点
     * @return 兄弟节点个数
     */
    private int fetch(Node parent, List<Node> siblings)
    {
        if (error_ < 0)
            return 0;

        int prev = 0;

        for (int i = parent.left; i < parent.right; i++)
        {
            if ((length != null ? length[i] : key.get(i).length()) < parent.depth)
                continue;

            String tmp = key.get(i);

            int cur = 0;
            if ((length != null ? length[i] : tmp.length()) != parent.depth)
                cur = (int) tmp.charAt(parent.depth) + 1;

            if (prev > cur)
            {
                error_ = -3;
                return 0;
            }

            if (cur != prev || siblings.size() == 0)
            {
                Node tmp_node = new Node();
                tmp_node.depth = parent.depth + 1;
                tmp_node.code = cur;
                tmp_node.left = i;
                if (siblings.size() != 0)
                    siblings.get(siblings.size() - 1).right = i;

                siblings.add(tmp_node);
            }

            prev = cur;
        }

        if (siblings.size() != 0)
            siblings.get(siblings.size() - 1).right = parent.right;

        return siblings.size();
    }

    /**
     * 插入节点
     *
     * @param siblings 等待插入的兄弟节点
     * @return 插入位置
     */
    private int insert(List<Node> siblings)
    {
        if (error_ < 0)
            return 0;

        int begin = 0;
        int pos = Math.max(siblings.get(0).code + 1, nextCheckPos) - 1;
        int nonzero_num = 0;
        int first = 0;

        if (allocSize <= pos)
            resize(pos + 1);

        outer:
        // 此循环体的目标是找出满足base[begin + a1...an]  == 0的n个空闲空间,a1...an是siblings中的n个节点
        while (true)
        {
            pos++;

            if (allocSize <= pos)
                resize(pos + 1);

            if (check[pos] != 0)
            {
                nonzero_num++;
                continue;
            }
            else if (first == 0)
            {
                nextCheckPos = pos;
                first = 1;
            }

            begin = pos - siblings.get(0).code; // 当前位置离第一个兄弟节点的距离
            if (allocSize <= (begin + siblings.get(siblings.size() - 1).code))
            {
                resize(begin + siblings.get(siblings.size() - 1).code + Character.MAX_VALUE);
            }

            //if (used[begin])
             //   continue;
            if(used.get(begin)){
            	continue;
            }

            for (int i = 1; i < siblings.size(); i++)
                if (check[begin + siblings.get(i).code] != 0)
                    continue outer;

            break;
        }

        // -- Simple heuristics --
        // if the percentage of non-empty contents in check between the
        // index
        // 'next_check_pos' and 'check' is greater than some constant value
        // (e.g. 0.9),
        // new 'next_check_pos' index is written by 'check'.
        if (1.0 * nonzero_num / (pos - nextCheckPos + 1) >= 0.95)
            nextCheckPos = pos; // 从位置 next_check_pos 开始到 pos 间，如果已占用的空间在95%以上，下次插入节点时，直接从 pos 位置处开始查找

        //used[begin] = true;
        used.set(begin);
        
        size = (size > begin + siblings.get(siblings.size() - 1).code + 1) ? size
                : begin + siblings.get(siblings.size() - 1).code + 1;

        for (int i = 0; i < siblings.size(); i++)
        {
            check[begin + siblings.get(i).code] = begin;
//            System.out.println(this);
        }

        for (int i = 0; i < siblings.size(); i++)
        {
            List<Node> new_siblings = new ArrayList<Node>();

            if (fetch(siblings.get(i), new_siblings) == 0)  // 一个词的终止且不为其他词的前缀
            {
                base[begin + siblings.get(i).code] = (value != null) ? (-value[siblings
                        .get(i).left] - 1) : (-siblings.get(i).left - 1);
//                System.out.println(this);

                if (value != null && (-value[siblings.get(i).left] - 1) >= 0)
                {
                    error_ = -2;
                    return 0;
                }

                progress++;
                // if (progress_func_) (*progress_func_) (progress,
                // keySize);
            }
            else
            {
                int h = insert(new_siblings);   // dfs
                base[begin + siblings.get(i).code] = h;
//                System.out.println(this);
            }
        }
        return begin;
    }

    public DoubleArrayTrie()
    {
        check = null;
        base = null;
        used = new BitSet();
        size = 0;
        allocSize = 0;
        // no_delete_ = false;
        error_ = 0;
    }

    // no deconstructor

    // set_result omitted
    // the search methods returns (the list of) the value(s) instead
    // of (the list of) the pair(s) of value(s) and length(s)

    // set_array omitted
    // array omitted

    void clear()
    {
        // if (! no_delete_)
        check = null;
        base = null;
        used = null;
        allocSize = 0;
        size = 0;
        // no_delete_ = false;
    }

    public int getUnitSize()
    {
        return UNIT_SIZE;
    }

    public int getSize()
    {
        return size;
    }

    public int getTotalSize()
    {
        return size * UNIT_SIZE;
    }

    public int getNonzeroSize()
    {
        int result = 0;
        for (int i = 0; i < check.length; ++i)
            if (check[i] != 0)
                ++result;
        return result;
    }

    public int build(List<String> key, List<V> value)
    {
        assert key.size() == value.size() : "键的个数与值的个数不一样！";
        assert key.size() > 0 : "键值个数为0！";
        v = (V[]) value.toArray();
        return build(key, null, null, key.size());
    }

    public int build(List<String> key, V[] value)
    {
        assert key.size() == value.length : "键的个数与值的个数不一样！";
        assert key.size() > 0 : "键值个数为0！";
        v = value;
        return build(key, null, null, key.size());
    }

    /**
     * 构建DAT
     *
     * @param entrySet 注意此entrySet一定要是字典序的！否则会失败
     * @return
     */
    public int build(Set<Map.Entry<String, V>> entrySet)
    {
        List<String> keyList = new ArrayList<String>(entrySet.size());
        List<V> valueList = new ArrayList<V>(entrySet.size());
        for (Map.Entry<String, V> entry : entrySet)
        {
            keyList.add(entry.getKey());
            valueList.add(entry.getValue());
        }

        return build(keyList, valueList);
    }

    /**
     * 方便地构造一个双数组trie树
     *
     * @param keyValueMap 升序键值对map
     * @return 构造结果
     */
    public int build(TreeMap<String, V> keyValueMap)
    {
        assert keyValueMap != null;
        Set<Map.Entry<String, V>> entrySet = keyValueMap.entrySet();
        return build(entrySet);
    }

    /**
     * 唯一的构建方法
     *
     * @param _key     值set，必须字典序
     * @param _length  对应每个key的长度，留空动态获取
     * @param _value   每个key对应的值，留空使用key的下标作为值
     * @param _keySize key的长度，应该设为_key.size
     * @return 是否出错
     */
    public int build(List<String> _key, int _length[], int _value[],
                     int _keySize)
    {
        if (_keySize > _key.size() || _key == null)
            return 0;

        // progress_func_ = progress_func;
        key = _key;
        length = _length;
        keySize = _keySize;
        value = _value;
        progress = 0;

        resize(65536 * 32); // 32个双字节

        base[0] = 1;
        nextCheckPos = 0;

        Node root_node = new Node();
        root_node.left = 0;
        root_node.right = keySize;
        root_node.depth = 0;

        List<Node> siblings = new ArrayList<Node>();
        fetch(root_node, siblings);
        insert(siblings);

        // size += (1 << 8 * 2) + 1; // ???
        // if (size >= allocSize) resize (size);

        used = null;
        key = null;
        length = null;

        return error_;
    }

    public void open(String fileName) throws IOException
    {
        File file = new File(fileName);
        size = (int) file.length() / UNIT_SIZE;
        check = new int[size];
        base = new int[size];

        DataInputStream is = null;
        try
        {
            is = new DataInputStream(new BufferedInputStream(
                    IOUtil.newInputStream(fileName), BUF_SIZE));
            for (int i = 0; i < size; i++)
            {
                base[i] = is.readInt();
                check[i] = is.readInt();
            }
        }
        finally
        {
            if (is != null)
                is.close();
        }
    }

    public boolean save(String fileName)
    {
        DataOutputStream out;
        try
        {
            out = new DataOutputStream(new BufferedOutputStream(IOUtil.newOutputStream(fileName)));
            out.writeInt(size);
            for (int i = 0; i < size; i++)
            {
                out.writeInt(base[i]);
                out.writeInt(check[i]);
            }
            out.close();
        }
        catch (Exception e)
        {
            return false;
        }

        return true;
    }

    /**
     * 将base和check保存下来
     *
     * @param out
     * @return
     */
    public boolean save(DataOutputStream out)
    {
        try
        {
            out.writeInt(size);
            for (int i = 0; i < size; i++)
            {
                out.writeInt(base[i]);
                out.writeInt(check[i]);
            }
        }
        catch (Exception e)
        {
            return false;
        }

        return true;
    }

    public void save(ObjectOutputStream out) throws IOException
    {
        out.writeObject(base);
        out.writeObject(check);
    }

    /**
     * 从磁盘加载，需要额外提供值
     *
     * @param path
     * @param value
     * @return
     */
    public boolean load(String path, List<V> value)
    {
        if (!loadBaseAndCheck(path)) return false;
        v = (V[]) value.toArray();
        return true;
    }

    /**
     * 从磁盘加载，需要额外提供值
     *
     * @param path
     * @param value
     * @return
     */
    public boolean load(String path, V[] value)
    {
        if (!(IOAdapter == null ? loadBaseAndCheckByFileChannel(path) :
        load(ByteArrayStream.createByteArrayStream(path), value)
        )) return false;
        v = value;
        return true;
    }

    public boolean load(ByteArray byteArray, V[] value)
    {
        if (byteArray == null) return false;
        size = byteArray.nextInt();
        base = new int[size + 65535];   // 多留一些，防止越界
        check = new int[size + 65535];
        for (int i = 0; i < size; i++)
        {
            base[i] = byteArray.nextInt();
            check[i] = byteArray.nextInt();
        }
        v = value;
        used = null;    // 无用的对象,释放掉
        return true;
    }

    /**
     * 载入双数组，但是不提供值，此时本trie相当于一个set
     *
     * @param path
     * @return
     */
    public boolean load(String path)
    {
        return loadBaseAndCheckByFileChannel(path);
    }

    /**
     * 从磁盘加载双数组
     *
     * @param path
     * @return
     */
    private boolean loadBaseAndCheck(String path)
    {
        try
        {
            DataInputStream in = new DataInputStream(new BufferedInputStream(IOAdapter == null ?
                                                                                     new FileInputStream(path) :
                    IOAdapter.open(path)
            ));
            size = in.readInt();
            base = new int[size + 65535];   // 多留一些，防止越界
            check = new int[size + 65535];
            for (int i = 0; i < size; i++)
            {
                base[i] = in.readInt();
                check[i] = in.readInt();
            }
        }
        catch (Exception e)
        {
            return false;
        }
        return true;
    }

    private boolean loadBaseAndCheckByFileChannel(String path)
    {
        try
        {
            byte[] bytes = IOUtil.readBytes(path);
            if (bytes == null) return false;

            int index = 0;
            size = ByteUtil.bytesHighFirstToInt(bytes, index);
            index += 4;
            base = new int[size + 65535];   // 多留一些，防止越界
            check = new int[size + 65535];
            for (int i = 0; i < size; i++)
            {
                base[i] = ByteUtil.bytesHighFirstToInt(bytes, index);
                index += 4;
                check[i] = ByteUtil.bytesHighFirstToInt(bytes, index);
                index += 4;
            }
        }
        catch (Exception e)
        {
            return false;
        }
        return true;
    }

    /**
     * 将自己序列化到
     *
     * @param path
     * @return
     */
    public boolean serializeTo(String path)
    {
        ObjectOutputStream out = null;
        try
        {
            out = new ObjectOutputStream(IOUtil.newOutputStream(path));
            out.writeObject(this);
        }
        catch (Exception e)
        {
//            e.printStackTrace();
            return false;
        }
        return true;
    }

    public static <T> DoubleArrayTrie<T> unSerialize(String path)
    {
        ObjectInputStream in;
        try
        {
            in = new ObjectInputStream(IOAdapter == null ? new FileInputStream(path) : IOAdapter.open(path));
            return (DoubleArrayTrie<T>) in.readObject();
        }
        catch (Exception e)
        {
//            e.printStackTrace();
            return null;
        }
    }

    /**
     * 精确匹配
     *
     * @param key 键
     * @return 值
     */
    public int exactMatchSearch(String key)
    {
        return exactMatchSearch(key, 0, 0, 0);
    }

    public int exactMatchSearch(String key, int pos, int len, int nodePos)
    {
        if (len <= 0)
            len = key.length();
        if (nodePos <= 0)
            nodePos = 0;

        int result = -1;

        int b = base[nodePos];
        int p;

        for (int i = pos; i < len; i++)
        {
            p = b + (int) (key.charAt(i)) + 1;
            if (b == check[p])
                b = base[p];
            else
                return result;
        }

        p = b;
        int n = base[p];
        if (b == check[p] && n < 0)
        {
            result = -n - 1;
        }
        return result;
    }

    /**
     * 精确查询
     *
     * @param keyChars 键的char数组
     * @param pos      char数组的起始位置
     * @param len      键的长度
     * @param nodePos  开始查找的位置（本参数允许从非根节点查询）
     * @return 查到的节点代表的value ID，负数表示不存在
     */
    public int exactMatchSearch(char[] keyChars, int pos, int len, int nodePos)
    {
        int result = -1;

        int b = base[nodePos];
        int p;

        for (int i = pos; i < len; i++)
        {
            p = b + (int) (keyChars[i]) + 1;
            if (b == check[p])
                b = base[p];
            else
                return result;
        }

        p = b;
        int n = base[p];
        if (b == check[p] && n < 0)
        {
            result = -n - 1;
        }
        return result;
    }

    public List<Integer> commonPrefixSearch(String key)
    {
        return commonPrefixSearch(key, 0, 0, 0);
    }

    /**
     * 前缀查询
     *
     * @param key     查询字串
     * @param pos     字串的开始位置
     * @param len     字串长度
     * @param nodePos base中的开始位置
     * @return 一个含有所有下标的list
     */
    public List<Integer> commonPrefixSearch(String key, int pos, int len, int nodePos)
    {
        if (len <= 0)
            len = key.length();
        if (nodePos <= 0)
            nodePos = 0;

        List<Integer> result = new ArrayList<Integer>();

        char[] keyChars = key.toCharArray();

        int b = base[nodePos];
        int n;
        int p;

        for (int i = pos; i < len; i++)
        {
            p = b + (int) (keyChars[i]) + 1;    // 状态转移 p = base[char[i-1]] + char[i] + 1
            if (b == check[p])                  // base[char[i-1]] == check[base[char[i-1]] + char[i] + 1]
                b = base[p];
            else
                return result;
            p = b;
            n = base[p];
            if (b == check[p] && n < 0)         // base[p] == check[p] && base[p] < 0 查到一个词
            {
                result.add(-n - 1);
            }
        }

        return result;
    }

    /**
     * 前缀查询，包含值
     *
     * @param key 键
     * @return 键值对列表
     * @deprecated 最好用优化版的
     */
    public LinkedList<Map.Entry<String, V>> commonPrefixSearchWithValue(String key)
    {
        int len = key.length();
        LinkedList<Map.Entry<String, V>> result = new LinkedList<Map.Entry<String, V>>();
        char[] keyChars = key.toCharArray();
        int b = base[0];
        int n;
        int p;

        for (int i = 0; i < len; ++i)
        {
            p = b;
            n = base[p];
            if (b == check[p] && n < 0)         // base[p] == check[p] && base[p] < 0 查到一个词
            {
                result.add(new AbstractMap.SimpleEntry<String, V>(new String(keyChars, 0, i), v[-n - 1]));
            }

            p = b + (int) (keyChars[i]) + 1;    // 状态转移 p = base[char[i-1]] + char[i] + 1
            // 下面这句可能产生下标越界，不如改为if (p < size && b == check[p])，或者多分配一些内存
            if (b == check[p])                  // base[char[i-1]] == check[base[char[i-1]] + char[i] + 1]
                b = base[p];
            else
                return result;
        }

        p = b;
        n = base[p];

        if (b == check[p] && n < 0)
        {
            result.add(new AbstractMap.SimpleEntry<String, V>(key, v[-n - 1]));
        }

        return result;
    }

    /**
     * 优化的前缀查询，可以复用字符数组
     *
     * @param keyChars
     * @param begin
     * @return
     */
    public LinkedList<Map.Entry<String, V>> commonPrefixSearchWithValue(char[] keyChars, int begin)
    {
        int len = keyChars.length;
        LinkedList<Map.Entry<String, V>> result = new LinkedList<Map.Entry<String, V>>();
        int b = base[0];
        int n;
        int p;

        for (int i = begin; i < len; ++i)
        {
            p = b;
            n = base[p];
            if (b == check[p] && n < 0)         // base[p] == check[p] && base[p] < 0 查到一个词
            {
                result.add(new AbstractMap.SimpleEntry<String, V>(new String(keyChars, begin, i - begin), v[-n - 1]));
            }

            p = b + (int) (keyChars[i]) + 1;    // 状态转移 p = base[char[i-1]] + char[i] + 1
            // 下面这句可能产生下标越界，不如改为if (p < size && b == check[p])，或者多分配一些内存
            if (b == check[p])                  // base[char[i-1]] == check[base[char[i-1]] + char[i] + 1]
                b = base[p];
            else
                return result;
        }

        p = b;
        n = base[p];

        if (b == check[p] && n < 0)
        {
            result.add(new AbstractMap.SimpleEntry<String, V>(new String(keyChars, begin, len - begin), v[-n - 1]));
        }

        return result;
    }

    @Override
    public String toString()
    {
//        String infoIndex    = "i    = ";
//        String infoChar     = "char = ";
//        String infoBase     = "base = ";
//        String infoCheck    = "check= ";
//        for (int i = 0; i < base.length; ++i)
//        {
//            if (base[i] != 0 || check[i] != 0)
//            {
//                infoChar  += "    " + (i == check[i] ? " ×" : (char)(i - check[i] - 1));
//                infoIndex += " " + String.format("%5d", i);
//                infoBase  += " " +  String.format("%5d", base[i]);
//                infoCheck += " " + String.format("%5d", check[i]);
//            }
//        }
        return "DoubleArrayTrie{" +
//                "\n" + infoChar +
//                "\n" + infoIndex +
//                "\n" + infoBase +
//                "\n" + infoCheck + "\n" +
//                "check=" + Arrays.toString(check) +
//                ", base=" + Arrays.toString(base) +
//                ", used=" + Arrays.toString(used) +
                "size=" + size +
                ", allocSize=" + allocSize +
                ", key=" + key +
                ", keySize=" + keySize +
//                ", length=" + Arrays.toString(length) +
//                ", value=" + Arrays.toString(value) +
                ", progress=" + progress +
                ", nextCheckPos=" + nextCheckPos +
                ", error_=" + error_ +
                '}';
    }

    /**
     * 树叶子节点个数
     *
     * @return
     */
    public int size()
    {
        return v.length;
    }

    /**
     * 获取check数组引用，不要修改check
     *
     * @return
     */
    public int[] getCheck()
    {
        return check;
    }

    /**
     * 获取base数组引用，不要修改base
     *
     * @return
     */
    public int[] getBase()
    {
        return base;
    }

    /**
     * 获取index对应的值
     *
     * @param index
     * @return
     */
    public V getValueAt(int index)
    {
        return v[index];
    }

    /**
     * 精确查询
     *
     * @param key 键
     * @return 值
     */
    public V get(String key)
    {
        int index = exactMatchSearch(key);
        if (index >= 0)
        {
            return getValueAt(index);
        }

        return null;
    }

    public V get(char[] key)
    {
        int index = exactMatchSearch(key, 0, key.length, 0);
        if (index >= 0)
        {
            return getValueAt(index);
        }

        return null;
    }

    public V[] getValueArray(V[] a)
    {
        // I hate this but just have to
        int size = v.length;
        if (a.length < size)
            a = (V[]) java.lang.reflect.Array.newInstance(
                    a.getClass().getComponentType(), size);
        System.arraycopy(v, 0, a, 0, size);
        return a;
    }

    public boolean containsKey(String key)
    {
        return exactMatchSearch(key) >= 0;
    }

    /**
     * 沿着路径转移状态
     *
     * @param path
     * @return
     */
    protected int transition(String path)
    {
        return transition(path.toCharArray());
    }

    /**
     * 沿着节点转移状态
     *
     * @param path
     * @return
     */
    protected int transition(char[] path)
    {
        int b = base[0];
        int p;

        for (int i = 0; i < path.length; ++i)
        {
            p = b + (int) (path[i]) + 1;
            if (b == check[p])
                b = base[p];
            else
                return -1;
        }

        p = b;
        return p;
    }

    /**
     * 沿着路径转移状态
     *
     * @param path 路径
     * @param from 起点（根起点为base[0]=1）
     * @return 转移后的状态（双数组下标）
     */
    public int transition(String path, int from)
    {
        int b = from;
        int p;

        for (int i = 0; i < path.length(); ++i)
        {
            p = b + (int) (path.charAt(i)) + 1;
            if (b == check[p])
                b = base[p];
            else
                return -1;
        }

        p = b;
        return p;
    }

    /**
     * 转移状态
     * @param c
     * @param from
     * @return
     */
    public int transition(char c, int from)
    {
        int b = from;
        int p;

        p = b + (int) (c) + 1;
        if (b == check[p])
            b = base[p];
        else
            return -1;

        return b;
    }

    /**
     * 检查状态是否对应输出
     *
     * @param state 双数组下标
     * @return 对应的值，null表示不输出
     */
    public V output(int state)
    {
        if (state < 0) return null;
        int n = base[state];
        if (state == check[state] && n < 0)
        {
            return v[-n - 1];
        }
        return null;
    }

    /**
     * 一个搜索工具（注意，当调用next()返回false后不应该继续调用next()，除非reset状态）
     */
    public class Searcher
    {
        /**
         * key的起点
         */
        public int begin;
        /**
         * key的长度
         */
        public int length;
        /**
         * key的字典序坐标
         */
        public int index;
        /**
         * key对应的value
         */
        public V value;
        /**
         * 传入的字符数组
         */
        private char[] charArray;
        /**
         * 上一个node位置
         */
        private int last;
        /**
         * 上一个字符的下标
         */
        private int i;
        /**
         * charArray的长度，效率起见，开个变量
         */
        private int arrayLength;

        /**
         * 构造一个双数组搜索工具
         *
         * @param offset    搜索的起始位置
         * @param charArray 搜索的目标字符数组
         */
        public Searcher(int offset, char[] charArray)
        {
            this.charArray = charArray;
            i = offset;
            last = base[0];
            arrayLength = charArray.length;
            // A trick，如果文本长度为0的话，调用next()时，会带来越界的问题。
            // 所以我要在第一次调用next()的时候触发begin == arrayLength进而返回false。
            // 当然也可以改成begin >= arrayLength，不过我觉得操作符>=的效率低于==
            if (arrayLength == 0) begin = -1;
            else begin = offset;
        }

        /**
         * 取出下一个命中输出
         *
         * @return 是否命中，当返回false表示搜索结束，否则使用公开的成员读取命中的详细信息
         */
        public boolean next()
        {
            int b = last;
            int n;
            int p;

            for (; ; ++i)
            {
                if (i == arrayLength)               // 指针到头了，将起点往前挪一个，重新开始，状态归零
                {
                    ++begin;
                    if (begin == arrayLength) break;
                    i = begin;
                    b = base[0];
                }
                p = b + (int) (charArray[i]) + 1;   // 状态转移 p = base[char[i-1]] + char[i] + 1
                if (b == check[p])                  // base[char[i-1]] == check[base[char[i-1]] + char[i] + 1]
                    b = base[p];                    // 转移成功
                else
                {
                    i = begin;                      // 转移失败，也将起点往前挪一个，重新开始，状态归零
                    ++begin;
                    if (begin == arrayLength) break;
                    b = base[0];
                    continue;
                }
                p = b;
                n = base[p];
                if (b == check[p] && n < 0)         // base[p] == check[p] && base[p] < 0 查到一个词
                {
                    length = i - begin + 1;
                    index = -n - 1;
                    value = v[index];
                    last = b;
                    ++i;
                    return true;
                }
            }

            return false;
        }
    }

    public Searcher getSearcher(String text, int offset)
    {
        return new Searcher(offset, text.toCharArray());
    }

    public Searcher getSearcher(char[] text, int offset)
    {
        return new Searcher(offset, text);
    }

    /**
     * 转移状态
     *
     * @param current
     * @param c
     * @return
     */
    protected int transition(int current, char c)
    {
        int b = base[current];
        int p;

        p = b + c + 1;
        if (b == check[p])
            b = base[p];
        else
            return -1;

        p = b;
        return p;
    }

    /**
     * 更新某个键对应的值
     *
     * @param key   键
     * @param value 值
     * @return 是否成功（失败的原因是没有这个键）
     */
    public boolean set(String key, V value)
    {
        int index = exactMatchSearch(key);
        if (index >= 0)
        {
            v[index] = value;
            return true;
        }

        return false;
    }

    /**
     * 从值数组中提取下标为index的值<br>
     * 注意为了效率，此处不进行参数校验
     *
     * @param index 下标
     * @return 值
     */
    public V get(int index)
    {
        return v[index];
    }


    /**
     * 打印统计信息
     */
//    public void report()
//    {
//        System.out.println("size: " + size);
//        int nonZeroIndex = 0;
//        for (int i = 0; i < base.length; i++)
//        {
//            if (base[i] != 0) nonZeroIndex = i;
//        }
//        System.out.println("BaseUsed: " + nonZeroIndex);
//        nonZeroIndex = 0;
//        for (int i = 0; i < check.length; i++)
//        {
//            if (check[i] != 0) nonZeroIndex = i;
//        }
//        System.out.println("CheckUsed: " + nonZeroIndex);
//    }
}<|MERGE_RESOLUTION|>--- conflicted
+++ resolved
@@ -16,14 +16,10 @@
 package com.hankcs.hanlp.collection.trie;
 
 import com.hankcs.hanlp.corpus.io.ByteArray;
-<<<<<<< HEAD
-=======
 import com.hankcs.hanlp.corpus.io.ByteArrayOtherStream;
 import com.hankcs.hanlp.corpus.io.ByteArrayStream;
->>>>>>> 37ca334d
 import com.hankcs.hanlp.corpus.io.IOUtil;
 import com.hankcs.hanlp.utility.ByteUtil;
-import sun.misc.IOUtils;
 
 import java.io.*;
 import java.nio.ByteBuffer;
@@ -584,8 +580,26 @@
     {
         try
         {
-            byte[] bytes = IOUtil.readBytes(path);
-            if (bytes == null) return false;
+            FileInputStream fis = new FileInputStream(path);
+            // 1.从FileInputStream对象获取文件通道FileChannel
+            FileChannel channel = fis.getChannel();
+            int fileSize = (int) channel.size();
+
+            // 2.从通道读取文件内容
+            ByteBuffer byteBuffer = ByteBuffer.allocate(fileSize);
+
+            // channel.read(ByteBuffer) 方法就类似于 inputstream.read(byte)
+            // 每次read都将读取 allocate 个字节到ByteBuffer
+            channel.read(byteBuffer);
+            // 注意先调用flip方法反转Buffer,再从Buffer读取数据
+            byteBuffer.flip();
+            // 有几种方式可以操作ByteBuffer
+            // 可以将当前Buffer包含的字节数组全部读取出来
+            byte[] bytes = byteBuffer.array();
+            byteBuffer.clear();
+            // 关闭通道和文件流
+            channel.close();
+            fis.close();
 
             int index = 0;
             size = ByteUtil.bytesHighFirstToInt(bytes, index);
