/*
 * <summary></summary>
 * <author>He Han</author>
 * <email>hankcs.cn@gmail.com</email>
 * <create-date>2014/5/10 12:42</create-date>
 *
 * <copyright file="WordDictionary.java" company="上海林原信息科技有限公司">
 * Copyright (c) 2003-2014, 上海林原信息科技有限公司. All Right Reserved, http://www.linrunsoft.com/
 * This source is subject to the LinrunSpace License. Please contact 上海林原信息科技有限公司 to get more information.
 * </copyright>
 */
package com.hankcs.hanlp.dictionary;


import com.hankcs.hanlp.HanLP;
import com.hankcs.hanlp.collection.AhoCorasick.AhoCorasickDoubleArrayTrie;
import com.hankcs.hanlp.collection.trie.DoubleArrayTrie;
import com.hankcs.hanlp.collection.trie.bintrie.BinTrie;
import com.hankcs.hanlp.corpus.io.ByteArray;
import com.hankcs.hanlp.corpus.tag.Nature;
import com.hankcs.hanlp.dictionary.other.CharTable;
import com.hankcs.hanlp.utility.Predefine;

import java.io.*;
import java.util.*;

import static com.hankcs.hanlp.utility.Predefine.logger;

/**
 * 用户自定义词典
 *
 * @author He Han
 */
public class CustomDictionary
{
    /**
     * 用于储存用户动态插入词条的二分trie树
     */
    public static BinTrie<CoreDictionary.Attribute> trie;
    public static DoubleArrayTrie<CoreDictionary.Attribute> dat = new DoubleArrayTrie<CoreDictionary.Attribute>();
    /**
     * 第一个是主词典，其他是副词典
     */
    public final static String path[] = HanLP.Config.CustomDictionaryPath;

    // 自动加载词典
    static
    {
        long start = System.currentTimeMillis();
        if (!loadMainDictionary(path[0]))
        {
            logger.warning("自定义词典" + Arrays.toString(path) + "加载失败");
        }
        else
        {
            logger.info("自定义词典加载成功:" + dat.size() + "个词条，耗时" + (System.currentTimeMillis() - start) + "ms");
        }
    }

    private static boolean loadMainDictionary(String mainPath)
    {
        logger.info("自定义词典开始加载:" + mainPath);
        if (loadDat(mainPath)) return true;
        TreeMap<String, CoreDictionary.Attribute> map = new TreeMap<String, CoreDictionary.Attribute>();
        try
        {
            for (String p : path)
            {
                Nature defaultNature = Nature.n;
                int cut = p.indexOf(' ');
                if (cut > 0)
                {
                    // 有默认词性
                    String nature = p.substring(cut + 1);
                    p = p.substring(0, cut);
                    try
                    {
                        defaultNature = Nature.valueOf(nature);
                    }
                    catch (Exception e)
                    {
                        logger.severe("配置文件【" + p + "】写错了！" + e);
                        continue;
                    }
                }
                logger.info("以默认词性[" + defaultNature + "]加载自定义词典" + p + "中……");
                boolean success = load(p, defaultNature, map);
                if (!success) logger.warning("失败：" + p);
            }
            logger.info("正在构建DoubleArrayTrie……");
            dat.build(map);
            // 缓存成dat文件，下次加载会快很多
            logger.info("正在缓存词典为dat文件……");
            // 缓存值文件
            List<CoreDictionary.Attribute> attributeList = new LinkedList<CoreDictionary.Attribute>();
            for (Map.Entry<String, CoreDictionary.Attribute> entry : map.entrySet())
            {
                attributeList.add(entry.getValue());
            }
            DataOutputStream out = new DataOutputStream(new FileOutputStream(mainPath + Predefine.BIN_EXT));
            out.writeInt(attributeList.size());
            for (CoreDictionary.Attribute attribute : attributeList)
            {
                out.writeInt(attribute.totalFrequency);
                out.writeInt(attribute.nature.length);
                for (int i = 0; i < attribute.nature.length; ++i)
                {
                    out.writeInt(attribute.nature[i].ordinal());
                    out.writeInt(attribute.frequency[i]);
                }
            }
            dat.save(out);
            out.close();
        }
        catch (FileNotFoundException e)
        {
            logger.severe("自定义词典" + mainPath + "不存在！" + e);
            return false;
        }
        catch (IOException e)
        {
            logger.severe("自定义词典" + mainPath + "读取错误！" + e);
            return false;
        }
        catch (Exception e)
        {
            logger.warning("自定义词典" + mainPath + "缓存失败！" + e);
        }
        return true;
    }


    /**
     * 加载用户词典（追加）
     *
     * @param path          词典路径
     * @param defaultNature 默认词性
     * @return
     */
    public static boolean load(String path, Nature defaultNature, TreeMap<String, CoreDictionary.Attribute> map)
    {
        try
        {
            BufferedReader br = new BufferedReader(new InputStreamReader(new FileInputStream(path), "UTF-8"));
            String line;
            while ((line = br.readLine()) != null)
            {
                String[] param = line.split("\\s");
                if (param[0].length() == 0) continue;   // 排除空行
                if (HanLP.Config.Normalization) param[0] = CharTable.convert(param[0]); // 正规化
//                if (CoreDictionary.contains(param[0]) || map.containsKey(param[0]))
//                {
//                    continue;
//                }
                int natureCount = (param.length - 1) / 2;
                CoreDictionary.Attribute attribute;
                if (natureCount == 0)
                {
                    attribute = new CoreDictionary.Attribute(defaultNature);
                }
                else
                {
                    attribute = new CoreDictionary.Attribute(natureCount);
                    for (int i = 0; i < natureCount; ++i)
                    {
                        attribute.nature[i] = Enum.valueOf(Nature.class, param[1 + 2 * i]);
                        attribute.frequency[i] = Integer.parseInt(param[2 + 2 * i]);
                        attribute.totalFrequency += attribute.frequency[i];
                    }
                }
                map.put(param[0], attribute);
            }
            br.close();
        }
        catch (Exception e)
        {
            if (!path.startsWith("."))
                logger.severe("自定义词典" + path + "读取错误！" + e);
            return false;
        }

        return true;
    }

    /**
     * 往自定义词典中插入一个新词（非覆盖模式）
     *
     * @param word                新词 如“裸婚”
     * @param natureWithFrequency 词性和其对应的频次，比如“nz 1 v 2”，null时表示“nz 1”
     * @return 是否插入成功（失败的原因可能是不覆盖、natureWithFrequency有问题等，后者可以通过调试模式了解原因）
     */
    public static boolean add(String word, String natureWithFrequency)
    {
        if (contains(word)) return false;
        return insert(word, natureWithFrequency);
    }

    /**
     * 往自定义词典中插入一个新词（非覆盖模式）
     *
     * @param word                新词 如“裸婚”
     * @return 是否插入成功（失败的原因可能是不覆盖等，可以通过调试模式了解原因）
     */
    public static boolean add(String word)
    {
        if (HanLP.Config.Normalization) word = CharTable.convert(word);
        if (contains(word)) return false;
        return insert(word, null);
    }

    /**
     * 往自定义词典中插入一个新词（覆盖模式）
     *
     * @param word                新词 如“裸婚”
     * @param natureWithFrequency 词性和其对应的频次，比如“nz 1 v 2”，null时表示“nz 1”。
     * @return 是否插入成功（失败的原因可能是natureWithFrequency问题，可以通过调试模式了解原因）
     */
    public static boolean insert(String word, String natureWithFrequency)
    {
        if (word == null) return false;
        if (HanLP.Config.Normalization) word = CharTable.convert(word);
        CoreDictionary.Attribute att = natureWithFrequency == null ? new CoreDictionary.Attribute(Nature.nz, 1) : CoreDictionary.Attribute.create(natureWithFrequency);
        if (att == null) return false;
        if (dat != null && dat.set(word, att)) return true;
        if (trie == null) trie = new BinTrie<CoreDictionary.Attribute>();
        trie.put(word, att);
        return true;
    }

    /**
     * 以覆盖模式增加新词
     *
     * @param word
     * @return
     */
    public static boolean insert(String word)
    {
        return insert(word, null);
    }

    /**
     * 从磁盘加载双数组
     *
     * @param path
     * @return
     */
    static boolean loadDat(String path)
    {
        try
        {
            ByteArray byteArray = ByteArray.createByteArray(path + Predefine.BIN_EXT);
            int size = byteArray.nextInt();
            CoreDictionary.Attribute[] attributes = new CoreDictionary.Attribute[size];
            final Nature[] natureIndexArray = Nature.values();
            for (int i = 0; i < size; ++i)
            {
                // 第一个是全部频次，第二个是词性个数
                int currentTotalFrequency = byteArray.nextInt();
                int length = byteArray.nextInt();
                attributes[i] = new CoreDictionary.Attribute(length);
                attributes[i].totalFrequency = currentTotalFrequency;
                for (int j = 0; j < length; ++j)
                {
                    attributes[i].nature[j] = natureIndexArray[byteArray.nextInt()];
                    attributes[i].frequency[j] = byteArray.nextInt();
                }
            }
            if (!dat.load(byteArray, attributes) || byteArray.hasMore()) return false;
        }
        catch (Exception e)
        {
            logger.warning("读取失败，问题发生在" + e);
            return false;
        }
        return true;
    }

    /**
     * 查单词
     *
     * @param key
     * @return
     */
    public static CoreDictionary.Attribute get(String key)
    {
        if (HanLP.Config.Normalization) key = CharTable.convert(key);
<<<<<<< HEAD
        if (dat == null)
        {
            if (trie != null) return trie.get(key);
            return null;
        }
        else return dat.get(key);
=======
        CoreDictionary.Attribute attribute = dat.get(key);
        if (attribute != null) return attribute;
        if (trie == null) return null;
        return trie.get(key);
>>>>>>> 240ff7e4
    }

    /**
     * 删除单词
     *
     * @param key
     */
    public static void remove(String key)
    {
        if (HanLP.Config.Normalization) key = CharTable.convert(key);
        if (trie == null) return;
        trie.remove(key);
    }

    /**
     * 前缀查询
     *
     * @param key
     * @return
     */
    public static LinkedList<Map.Entry<String, CoreDictionary.Attribute>> commonPrefixSearch(String key)
    {
        return trie.commonPrefixSearchWithValue(key);
    }

    /**
     * 前缀查询
     *
     * @param chars
     * @param begin
     * @return
     */
    public static LinkedList<Map.Entry<String, CoreDictionary.Attribute>> commonPrefixSearch(char[] chars, int begin)
    {
        return trie.commonPrefixSearchWithValue(chars, begin);
    }

    public static BaseSearcher getSearcher(String text)
    {
        return new Searcher(text);
    }

    @Override
    public String toString()
    {
        return "CustomDictionary{" +
                "trie=" + trie +
                '}';
    }

    /**
     * 词典中是否含有词语
     * @param key 词语
     * @return 是否包含
     */
    public static boolean contains(String key)
    {
        if (dat != null && dat.exactMatchSearch(key) >= 0) return true;
        return trie != null && trie.containsKey(key);
    }

    /**
     * 获取一个BinTrie的查询工具
     * @param charArray 文本
     * @return 查询者
     */
    public static BaseSearcher getSearcher(char[] charArray)
    {
        return new Searcher(charArray);
    }

    static class Searcher extends BaseSearcher<CoreDictionary.Attribute>
    {
        /**
         * 分词从何处开始，这是一个状态
         */
        int begin;

        private LinkedList<Map.Entry<String, CoreDictionary.Attribute>> entryList;

        protected Searcher(char[] c)
        {
            super(c);
            entryList = new LinkedList<Map.Entry<String, CoreDictionary.Attribute>>();
        }

        protected Searcher(String text)
        {
            super(text);
            entryList = new LinkedList<Map.Entry<String, CoreDictionary.Attribute>>();
        }

        @Override
        public Map.Entry<String, CoreDictionary.Attribute> next()
        {
            // 保证首次调用找到一个词语
            while (entryList.size() == 0 && begin < c.length)
            {
                entryList = trie.commonPrefixSearchWithValue(c, begin);
                ++begin;
            }
            // 之后调用仅在缓存用完的时候调用一次
            if (entryList.size() == 0 && begin < c.length)
            {
                entryList = trie.commonPrefixSearchWithValue(c, begin);
                ++begin;
            }
            if (entryList.size() == 0)
            {
                return null;
            }
            Map.Entry<String, CoreDictionary.Attribute> result = entryList.getFirst();
            entryList.removeFirst();
            offset = begin - 1;
            return result;
        }
    }

    /**
     * 获取词典对应的trie树
     *
     * @return
     * @deprecated 谨慎操作，有可能废弃此接口
     */
    public static BinTrie<CoreDictionary.Attribute> getTrie()
    {
        return trie;
    }

    /**
     * 解析一段文本（目前采用了BinTrie+DAT的混合储存形式，此方法可以统一两个数据结构）
     * @param text         文本
     * @param processor    处理器
     */
    public static void parseText(char[] text, AhoCorasickDoubleArrayTrie.IHit<CoreDictionary.Attribute> processor)
    {
        if (trie != null)
        {
            BaseSearcher searcher = CustomDictionary.getSearcher(text);
            int offset;
            Map.Entry<String, CoreDictionary.Attribute> entry;
            while ((entry = searcher.next()) != null)
            {
                offset = searcher.getOffset();
                processor.hit(offset, offset + entry.getKey().length(), entry.getValue());
            }
        }
        if (dat == null) return;
        DoubleArrayTrie<CoreDictionary.Attribute>.Searcher searcher = dat.getSearcher(text, 0);
        while (searcher.next())
        {
            processor.hit(searcher.begin, searcher.begin + searcher.length, searcher.value);
        }
    }
}<|MERGE_RESOLUTION|>--- conflicted
+++ resolved
@@ -284,19 +284,10 @@
     public static CoreDictionary.Attribute get(String key)
     {
         if (HanLP.Config.Normalization) key = CharTable.convert(key);
-<<<<<<< HEAD
-        if (dat == null)
-        {
-            if (trie != null) return trie.get(key);
-            return null;
-        }
-        else return dat.get(key);
-=======
-        CoreDictionary.Attribute attribute = dat.get(key);
+        CoreDictionary.Attribute attribute = dat == null ? null : dat.get(key);
         if (attribute != null) return attribute;
         if (trie == null) return null;
         return trie.get(key);
->>>>>>> 240ff7e4
     }
 
     /**
@@ -444,7 +435,6 @@
                 processor.hit(offset, offset + entry.getKey().length(), entry.getValue());
             }
         }
-        if (dat == null) return;
         DoubleArrayTrie<CoreDictionary.Attribute>.Searcher searcher = dat.getSearcher(text, 0);
         while (searcher.next())
         {
