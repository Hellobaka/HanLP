/*
 * <summary></summary>
 * <author>He Han</author>
 * <email>hankcs.cn@gmail.com</email>
 * <create-date>2014/5/10 12:42</create-date>
 *
 * <copyright file="WordDictionary.java" company="上海林原信息科技有限公司">
 * Copyright (c) 2003-2014, 上海林原信息科技有限公司. All Right Reserved, http://www.linrunsoft.com/
 * This source is subject to the LinrunSpace License. Please contact 上海林原信息科技有限公司 to get more information.
 * </copyright>
 */
package com.hankcs.hanlp.dictionary;


import com.hankcs.hanlp.HanLP;
import com.hankcs.hanlp.collection.AhoCorasick.AhoCorasickDoubleArrayTrie;
import com.hankcs.hanlp.collection.trie.DoubleArrayTrie;
import com.hankcs.hanlp.collection.trie.bintrie.BinTrie;
import com.hankcs.hanlp.corpus.io.ByteArray;
import com.hankcs.hanlp.corpus.tag.Nature;
import com.hankcs.hanlp.dictionary.other.CharTable;
import com.hankcs.hanlp.utility.Predefine;

import java.io.*;
import java.util.*;

import static com.hankcs.hanlp.utility.Predefine.logger;

/**
 * 用户自定义词典
 *
 * @author He Han
 */
public class CustomDictionary
{
    /**
     * 用于储存用户动态插入词条的二分trie树
     */
    public static BinTrie<CoreDictionary.Attribute> trie;
    public static DoubleArrayTrie<CoreDictionary.Attribute> dat = new DoubleArrayTrie<CoreDictionary.Attribute>();
    /**
     * 第一个是主词典，其他是副词典
     */
    public final static String path[] = HanLP.Config.CustomDictionaryPath;

    // 自动加载词典
    static
    {
        long start = System.currentTimeMillis();
        if (!loadMainDictionary(path[0]))
        {
            logger.warning("自定义词典" + Arrays.toString(path) + "加载失败");
        }
        else
        {
            logger.info("自定义词典加载成功:" + dat.size() + "个词条，耗时" + (System.currentTimeMillis() - start) + "ms");
        }
    }

    private static boolean loadMainDictionary(String mainPath)
    {
        logger.info("自定义词典开始加载:" + mainPath);
        if (loadDat(mainPath)) return true;
        TreeMap<String, CoreDictionary.Attribute> map = new TreeMap<String, CoreDictionary.Attribute>();
        try
        {
            for (String p : path)
            {
                Nature defaultNature = Nature.n;
                int cut = p.indexOf(' ');
                if (cut > 0)
                {
                    // 有默认词性
                    String nature = p.substring(cut + 1);
                    p = p.substring(0, cut);
                    try
                    {
                        defaultNature = Nature.valueOf(nature);
                    }
                    catch (Exception e)
                    {
                        logger.severe("配置文件【" + p + "】写错了！" + e);
                        continue;
                    }
                }
                logger.info("加载自定义词典" + p + "中……");
                boolean success = load(p, defaultNature, map);
                if (!success) logger.warning("失败：" + p);
            }
            logger.info("正在构建DoubleArrayTrie……");
            dat.build(map);
            // 缓存成dat文件，下次加载会快很多
            logger.info("正在缓存词典为dat文件……");
            // 缓存值文件
            List<CoreDictionary.Attribute> attributeList = new LinkedList<CoreDictionary.Attribute>();
            for (Map.Entry<String, CoreDictionary.Attribute> entry : map.entrySet())
            {
                attributeList.add(entry.getValue());
            }
            DataOutputStream out = new DataOutputStream(new FileOutputStream(mainPath + Predefine.BIN_EXT));
            out.writeInt(attributeList.size());
            for (CoreDictionary.Attribute attribute : attributeList)
            {
                out.writeInt(attribute.totalFrequency);
                out.writeInt(attribute.nature.length);
                for (int i = 0; i < attribute.nature.length; ++i)
                {
                    out.writeInt(attribute.nature[i].ordinal());
                    out.writeInt(attribute.frequency[i]);
                }
            }
            dat.save(out);
            out.close();
        }
        catch (FileNotFoundException e)
        {
            logger.severe("自定义词典" + mainPath + "不存在！" + e);
            return false;
        }
        catch (IOException e)
        {
            logger.severe("自定义词典" + mainPath + "读取错误！" + e);
            return false;
        }
        catch (Exception e)
        {
            logger.warning("自定义词典" + mainPath + "缓存失败！" + e);
        }
        return true;
    }


    /**
     * 加载用户词典（追加）
     *
     * @param path          词典路径
     * @param defaultNature 默认词性
     * @return
     */
    public static boolean load(String path, Nature defaultNature, TreeMap<String, CoreDictionary.Attribute> map)
    {
        try
        {
            BufferedReader br = new BufferedReader(new InputStreamReader(new FileInputStream(path), "UTF-8"));
            String line;
            while ((line = br.readLine()) != null)
            {
                String[] param = line.split("\\s");
                if (param[0].length() == 0) continue;   // 排除空行
                if (HanLP.Config.Normalization) param[0] = CharTable.convert(param[0]); // 正规化
                if (CoreDictionary.contains(param[0]) || map.containsKey(param[0]))
                {
                    continue;
                }
                int natureCount = (param.length - 1) / 2;
                CoreDictionary.Attribute attribute;
                if (natureCount == 0)
                {
                    attribute = new CoreDictionary.Attribute(defaultNature);
                }
                else
                {
                    attribute = new CoreDictionary.Attribute(natureCount);
                    for (int i = 0; i < natureCount; ++i)
                    {
                        attribute.nature[i] = Enum.valueOf(Nature.class, param[1 + 2 * i]);
                        attribute.frequency[i] = Integer.parseInt(param[2 + 2 * i]);
                        attribute.totalFrequency += attribute.frequency[i];
                    }
                }
                map.put(param[0], attribute);
            }
            br.close();
        }
        catch (Exception e)
        {
            if (!path.startsWith("."))
                logger.severe("自定义词典" + path + "读取错误！" + e);
            return false;
        }

        return true;
    }

    /**
     * 往自定义词典中插入一个新词（非覆盖模式）
     *
     * @param word                新词 如“裸婚”
     * @param natureWithFrequency 词性和其对应的频次，比如“nz 1 v 2”，null时表示“nz 1”
     * @return 是否插入成功（失败的原因可能是不覆盖、natureWithFrequency有问题等，后者可以通过调试模式了解原因）
     */
    public static boolean add(String word, String natureWithFrequency)
    {
        if (contains(word)) return false;
        return insert(word, natureWithFrequency);
    }

    /**
     * 增加新词
     *
     * @param word
     * @return
     */
    public static boolean add(String word)
    {
        if (HanLP.Config.Normalization) word = CharTable.convert(word);
        if (contains(word)) return false;
        return insert(word, null);
    }

    /**
     * 往自定义词典中插入一个新词（覆盖模式）
     *
     * @param word                新词 如“裸婚”
     * @param natureWithFrequency 词性和其对应的频次，比如“nz 1 v 2”，null时表示“nz 1”。
     * @return 是否插入成功（失败的原因可能是natureWithFrequency问题，可以通过调试模式了解原因）
     */
    public static boolean insert(String word, String natureWithFrequency)
    {
        if (word == null) return false;
        if (HanLP.Config.Normalization) word = CharTable.convert(word);
        CoreDictionary.Attribute att = natureWithFrequency == null ? new CoreDictionary.Attribute(Nature.nz, 1) : CoreDictionary.Attribute.create(natureWithFrequency);
        if (att == null) return false;
        if (dat != null && dat.set(word, att)) return true;
        if (trie == null) trie = new BinTrie<CoreDictionary.Attribute>();
        trie.put(word, att);
        return true;
    }

    /**
     * 以覆盖模式增加新词
     *
     * @param word
     * @return
     */
    public static boolean insert(String word)
    {
        return insert(word, null);
    }

    /**
     * 从磁盘加载双数组
     *
     * @param path
     * @return
     */
    static boolean loadDat(String path)
    {
        try
        {
            ByteArray byteArray = ByteArray.createByteArray(path + Predefine.BIN_EXT);
            int size = byteArray.nextInt();
            CoreDictionary.Attribute[] attributes = new CoreDictionary.Attribute[size];
            final Nature[] natureIndexArray = Nature.values();
            for (int i = 0; i < size; ++i)
            {
                // 第一个是全部频次，第二个是词性个数
                int currentTotalFrequency = byteArray.nextInt();
                int length = byteArray.nextInt();
                attributes[i] = new CoreDictionary.Attribute(length);
                attributes[i].totalFrequency = currentTotalFrequency;
                for (int j = 0; j < length; ++j)
                {
                    attributes[i].nature[j] = natureIndexArray[byteArray.nextInt()];
                    attributes[i].frequency[j] = byteArray.nextInt();
                }
            }
            if (!dat.load(byteArray, attributes)) return false;
        }
        catch (Exception e)
        {
            logger.warning("读取失败，问题发生在" + e);
            return false;
        }
        return true;
    }

    /**
     * 查单词
     *
     * @param key
     * @return
     */
    public static CoreDictionary.Attribute get(String key)
    {
<<<<<<< HEAD
        if (dat == null)
        {
            if (trie != null) return trie.get(key);
            return null;
        }
        else return dat.get(key);
=======
        if (HanLP.Config.Normalization) key = CharTable.convert(key);
        return trie.get(key);
>>>>>>> cf14be6d
    }

    /**
     * 删除单词
     *
     * @param key
     */
    public static void remove(String key)
    {
        if (HanLP.Config.Normalization) key = CharTable.convert(key);
        trie.remove(key);
    }

    /**
     * 前缀查询
     *
     * @param key
     * @return
     */
    public static LinkedList<Map.Entry<String, CoreDictionary.Attribute>> commonPrefixSearch(String key)
    {
        return trie.commonPrefixSearchWithValue(key);
    }

    /**
     * 前缀查询
     *
     * @param chars
     * @param begin
     * @return
     */
    public static LinkedList<Map.Entry<String, CoreDictionary.Attribute>> commonPrefixSearch(char[] chars, int begin)
    {
        return trie.commonPrefixSearchWithValue(chars, begin);
    }

    public static BaseSearcher getSearcher(String text)
    {
        return new Searcher(text);
    }

    @Override
    public String toString()
    {
        return "CustomDictionary{" +
                "trie=" + trie +
                '}';
    }

    /**
     * 词典中是否含有词语
     * @param key 词语
     * @return 是否包含
     */
    public static boolean contains(String key)
    {
        if (dat != null && dat.exactMatchSearch(key) >= 0) return true;
        return trie != null && trie.containsKey(key);
    }

    /**
     * 获取一个BinTrie的查询工具
     * @param charArray 文本
     * @return 查询者
     */
    public static BaseSearcher getSearcher(char[] charArray)
    {
        return new Searcher(charArray);
    }

    static class Searcher extends BaseSearcher<CoreDictionary.Attribute>
    {
        /**
         * 分词从何处开始，这是一个状态
         */
        int begin;

        private LinkedList<Map.Entry<String, CoreDictionary.Attribute>> entryList;

        protected Searcher(char[] c)
        {
            super(c);
            entryList = new LinkedList<Map.Entry<String, CoreDictionary.Attribute>>();
        }

        protected Searcher(String text)
        {
            super(text);
            entryList = new LinkedList<Map.Entry<String, CoreDictionary.Attribute>>();
        }

        @Override
        public Map.Entry<String, CoreDictionary.Attribute> next()
        {
            // 保证首次调用找到一个词语
            while (entryList.size() == 0 && begin < c.length)
            {
                entryList = trie.commonPrefixSearchWithValue(c, begin);
                ++begin;
            }
            // 之后调用仅在缓存用完的时候调用一次
            if (entryList.size() == 0 && begin < c.length)
            {
                entryList = trie.commonPrefixSearchWithValue(c, begin);
                ++begin;
            }
            if (entryList.size() == 0)
            {
                return null;
            }
            Map.Entry<String, CoreDictionary.Attribute> result = entryList.getFirst();
            entryList.removeFirst();
            offset = begin - 1;
            return result;
        }
    }

    /**
     * 获取词典对应的trie树
     *
     * @return
     * @deprecated 谨慎操作，有可能废弃此接口
     */
    public static BinTrie<CoreDictionary.Attribute> getTrie()
    {
        return trie;
    }

    /**
     * 解析一段文本（目前采用了BinTrie+DAT的混合储存形式，此方法可以统一两个数据结构）
     * @param text         文本
     * @param processor    处理器
     */
    public static void parseText(char[] text, AhoCorasickDoubleArrayTrie.IHit<CoreDictionary.Attribute> processor)
    {
        if (trie != null)
        {
            BaseSearcher searcher = CustomDictionary.getSearcher(text);
            int offset;
            Map.Entry<String, CoreDictionary.Attribute> entry;
            while ((entry = searcher.next()) != null)
            {
                offset = searcher.getOffset();
                processor.hit(offset, offset + entry.getKey().length(), entry.getValue());
            }
        }
        if (dat == null) return;
        DoubleArrayTrie<CoreDictionary.Attribute>.Searcher searcher = dat.getSearcher(text, 0);
        while (searcher.next())
        {
            processor.hit(searcher.begin, searcher.begin + searcher.length, searcher.value);
        }
    }
}<|MERGE_RESOLUTION|>--- conflicted
+++ resolved
@@ -265,7 +265,7 @@
                     attributes[i].frequency[j] = byteArray.nextInt();
                 }
             }
-            if (!dat.load(byteArray, attributes)) return false;
+            if (!dat.load(byteArray, attributes) || byteArray.hasMore()) return false;
         }
         catch (Exception e)
         {
@@ -283,17 +283,13 @@
      */
     public static CoreDictionary.Attribute get(String key)
     {
-<<<<<<< HEAD
+        if (HanLP.Config.Normalization) key = CharTable.convert(key);
         if (dat == null)
         {
             if (trie != null) return trie.get(key);
             return null;
         }
         else return dat.get(key);
-=======
-        if (HanLP.Config.Normalization) key = CharTable.convert(key);
-        return trie.get(key);
->>>>>>> cf14be6d
     }
 
     /**
