/*
 * <summary></summary>
 * <author>He Han</author>
 * <email>hankcs.cn@gmail.com</email>
 * <create-date>2014/9/13 13:12</create-date>
 *
 * <copyright file="CoreSynonymDictionary.java" company="上海林原信息科技有限公司">
 * Copyright (c) 2003-2014, 上海林原信息科技有限公司. All Right Reserved, http://www.linrunsoft.com/
 * This source is subject to the LinrunSpace License. Please contact 上海林原信息科技有限公司 to get more information.
 * </copyright>
 */
package com.hankcs.hanlp.dictionary;

import com.hankcs.hanlp.HanLP;
import com.hankcs.hanlp.algoritm.EditDistance;
import com.hankcs.hanlp.corpus.io.IOUtil;
import com.hankcs.hanlp.dictionary.common.CommonSynonymDictionary;
import com.hankcs.hanlp.seg.common.Term;

import java.io.FileInputStream;
import java.util.ArrayList;
import java.util.List;
import static com.hankcs.hanlp.utility.Predefine.logger;
/**
 * 核心同义词词典
 *
 * @author hankcs
 */
public class CoreSynonymDictionary
{
    static CommonSynonymDictionary dictionary;

    static
    {
        try
        {
            long start = System.currentTimeMillis();
<<<<<<< HEAD
            dictionary = CommonSynonymDictionary.create(IOUtil.getInputStream(HanLP.Config.CoreSynonymDictionaryDictionaryPath));
=======
            dictionary = CommonSynonymDictionary.create(IOUtil.newInputStream(HanLP.Config.CoreSynonymDictionaryDictionaryPath));
>>>>>>> 37ca334d
            logger.info("载入核心同义词词典成功，耗时 " + (System.currentTimeMillis() - start) + " ms");
        }
        catch (Exception e)
        {
            System.err.println("载入核心同义词词典失败" + e);
            System.exit(-1);
        }
    }

    public static CommonSynonymDictionary.SynonymItem get(String key)
    {
        return dictionary.get(key);
    }

    /**
     * 不分词直接转换
     * @param text
     * @return
     */
    public static String rewriteQuickly(String text)
    {
        return dictionary.rewriteQuickly(text);
    }

    public static String rewrite(String text)
    {
        return dictionary.rewrite(text);
    }

    /**
     * 语义距离
     * @param itemA
     * @param itemB
     * @return
     */
    public static long distance(CommonSynonymDictionary.SynonymItem itemA, CommonSynonymDictionary.SynonymItem itemB)
    {
        return itemA.distance(itemB);
    }

    /**
     * 判断两个单词之间的语义距离
     * @param A
     * @param B
     * @return
     */
    public static long distance(String A, String B)
    {
        CommonSynonymDictionary.SynonymItem itemA = get(A);
        CommonSynonymDictionary.SynonymItem itemB = get(B);
        if (itemA == null || itemB == null) return Long.MAX_VALUE;

        return distance(itemA, itemB);
    }

    /**
     * 计算两个单词之间的相似度，0表示不相似，1表示完全相似
     * @param A
     * @param B
     * @return
     */
    public static double similarity(String A, String B)
    {
        long distance = distance(A, B);
        if (distance > dictionary.getMaxSynonymItemIdDistance()) return 0.0;

        return (dictionary.getMaxSynonymItemIdDistance() - distance) / (double) dictionary.getMaxSynonymItemIdDistance();
    }

    /**
     * 将分词结果转换为同义词列表
     * @param sentence 句子
     * @param withUndefinedItem 是否保留词典中没有的词语
     * @return
     */
    public static List<CommonSynonymDictionary.SynonymItem> convert(List<Term> sentence, boolean withUndefinedItem)
    {
        List<CommonSynonymDictionary.SynonymItem> synonymItemList = new ArrayList<CommonSynonymDictionary.SynonymItem>(sentence.size());
        for (Term term : sentence)
        {
            CommonSynonymDictionary.SynonymItem item = get(term.word);
            if (item == null)
            {
                if (withUndefinedItem)
                {
                    item = CommonSynonymDictionary.SynonymItem.createUndefined(term.word);
                    synonymItemList.add(item);
                }

            }
            else
            {
                synonymItemList.add(item);
            }
        }

        return synonymItemList;
    }

    /**
     * 获取语义标签
     * @return
     */
    public static long[] getLexemeArray(List<CommonSynonymDictionary.SynonymItem> synonymItemList)
    {
        long[] array = new long[synonymItemList.size()];
        int i = 0;
        for (CommonSynonymDictionary.SynonymItem item : synonymItemList)
        {
            array[i++] = item.entry.id;
        }
        return array;
    }


    public long distance(List<CommonSynonymDictionary.SynonymItem> synonymItemListA, List<CommonSynonymDictionary.SynonymItem> synonymItemListB)
    {
        return EditDistance.compute(synonymItemListA, synonymItemListB);
    }

    public long distance(long[] arrayA, long[] arrayB)
    {
        return EditDistance.compute(arrayA, arrayB);
    }
}<|MERGE_RESOLUTION|>--- conflicted
+++ resolved
@@ -35,11 +35,7 @@
         try
         {
             long start = System.currentTimeMillis();
-<<<<<<< HEAD
-            dictionary = CommonSynonymDictionary.create(IOUtil.getInputStream(HanLP.Config.CoreSynonymDictionaryDictionaryPath));
-=======
             dictionary = CommonSynonymDictionary.create(IOUtil.newInputStream(HanLP.Config.CoreSynonymDictionaryDictionaryPath));
->>>>>>> 37ca334d
             logger.info("载入核心同义词词典成功，耗时 " + (System.currentTimeMillis() - start) + " ms");
         }
         catch (Exception e)
