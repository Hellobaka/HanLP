/*
 * <summary></summary>
 * <author>He Han</author>
 * <email>hankcs.cn@gmail.com</email>
 * <create-date>2014/11/1 23:07</create-date>
 *
 * <copyright file="BaseChineseDictionary.java" company="上海林原信息科技有限公司">
 * Copyright (c) 2003-2014, 上海林原信息科技有限公司. All Right Reserved, http://www.linrunsoft.com/
 * This source is subject to the LinrunSpace License. Please contact 上海林原信息科技有限公司 to get more information.
 * </copyright>
 */
package com.hankcs.hanlp.dictionary.ts;

import com.hankcs.hanlp.collection.AhoCorasick.AhoCorasickDoubleArrayTrie;
import com.hankcs.hanlp.collection.trie.DoubleArrayTrie;
import com.hankcs.hanlp.corpus.dictionary.StringDictionary;
import com.hankcs.hanlp.corpus.io.ByteArray;
import com.hankcs.hanlp.corpus.io.IOUtil;
import com.hankcs.hanlp.dictionary.BaseSearcher;
import com.hankcs.hanlp.dictionary.other.CharTable;
import com.hankcs.hanlp.dictionary.py.Pinyin;
import com.hankcs.hanlp.utility.Predefine;

import java.io.BufferedOutputStream;
import java.io.DataOutputStream;
import java.io.FileOutputStream;
import java.util.*;

import static com.hankcs.hanlp.utility.Predefine.logger;

/**
 * @author hankcs
 */
public class BaseChineseDictionary
{
    static void combineChain(TreeMap<String, String> s2t, TreeMap<String, String> t2x)
    {
        for (Map.Entry<String, String> entry : s2t.entrySet())
        {
            String x = t2x.get(entry.getValue());
            if (x != null)
            {
                entry.setValue(x);
            }
        }
        for (Map.Entry<String, String> entry : t2x.entrySet())
        {
            String s = CharTable.convert(entry.getKey());
            if (!s2t.containsKey(s))
            {
                s2t.put(s, entry.getValue());
            }
        }
    }

    static void combineReverseChain(TreeMap<String, String> t2s, TreeMap<String, String> tw2t, boolean convert)
    {
        for (Map.Entry<String, String> entry : tw2t.entrySet())
        {
            String tw = entry.getKey();
            String s = t2s.get(entry.getValue());
            if (s == null)
                s = convert ? CharTable.convert(entry.getValue()) : entry.getValue();
            t2s.put(tw, s);
        }
    }

    /**
     * 读取词典
     * @param storage 储存空间
     * @param reverse 是否翻转键值对
     * @param pathArray 路径
     * @return 是否加载成功
     */
    static boolean load(Map<String, String> storage, boolean reverse, String... pathArray)
    {
        StringDictionary dictionary = new StringDictionary("=");
        for (String path : pathArray)
        {
            if (!dictionary.load(path)) return false;
        }
        if (reverse) dictionary = dictionary.reverse();
        Set<Map.Entry<String, String>> entrySet = dictionary.entrySet();
        for (Map.Entry<String, String> entry : entrySet)
        {
            storage.put(entry.getKey(), entry.getValue());
        }

        return true;
    }
    /**
     * 将path的内容载入trie中
     * @param path
     * @param trie
     * @return
     */
    static boolean load(String path, AhoCorasickDoubleArrayTrie<String> trie)
    {
        return load(path, trie, false);
    }

    /**
     * 读取词典
     * @param path
     * @param trie
     * @param reverse 是否将其翻转
     * @return
     */
    static boolean load(String path, AhoCorasickDoubleArrayTrie<String> trie, boolean reverse)
    {
        String datPath = path;
        if (reverse)
        {
            datPath += Predefine.REVERSE_EXT;
        }
        boolean notResource = !IOUtil.isResource(datPath);
        if (notResource && loadDat(datPath, trie)) return true;
        // 从文本中载入并且尝试生成dat
        TreeMap<String, String> map = new TreeMap<String, String>();
        if (!load(map, reverse, path)) return false;
        logger.info("正在构建AhoCorasickDoubleArrayTrie，来源：" + path);
        trie.build(map);
        logger.info("正在缓存双数组" + datPath);
        if (notResource) saveDat(datPath, trie, map.entrySet());
        return true;
    }

    static boolean loadDat(String path, AhoCorasickDoubleArrayTrie<String> trie)
    {
        if (IOUtil.isResource(path)) return false;
        ByteArray byteArray = ByteArray.createByteArray(path + Predefine.BIN_EXT);
        if (byteArray == null) return false;
        int size = byteArray.nextInt();
        String[] valueArray = new String[size];
        for (int i = 0; i < valueArray.length; ++i)
        {
            valueArray[i] = byteArray.nextString();
        }
        trie.load(byteArray, valueArray);
        return true;
    }

    static boolean saveDat(String path, AhoCorasickDoubleArrayTrie<String> trie, Set<Map.Entry<String, String>> entrySet)
    {
        path = path + Predefine.BIN_EXT;
        if (IOUtil.isResource(path)) return true; // 忽略掉
        if (trie.size() != entrySet.size())
        {
            logger.warning("键值对不匹配");
            return false;
        }
        try
        {
<<<<<<< HEAD
            DataOutputStream out = new DataOutputStream(IOUtil.newOutputStream(path));
=======
            DataOutputStream out = new DataOutputStream(new BufferedOutputStream(IOUtil.newOutputStream(path + Predefine.BIN_EXT)));
>>>>>>> 3da7c41e
            out.writeInt(entrySet.size());
            for (Map.Entry<String, String> entry : entrySet)
            {
                char[] charArray = entry.getValue().toCharArray();
                out.writeInt(charArray.length);
                for (char c : charArray)
                {
                    out.writeChar(c);
                }
            }
            trie.save(out);
            out.close();
        }
        catch (Exception e)
        {
            logger.warning("缓存值dat" + path + "失败");
            return false;
        }

        return true;
    }

    public static BaseSearcher getSearcher(char[] charArray, DoubleArrayTrie<String> trie)
    {
        return new Searcher(charArray, trie);
    }

    protected static String segLongest(char[] charArray, DoubleArrayTrie<String> trie)
    {
        StringBuilder sb = new StringBuilder(charArray.length);
        BaseSearcher searcher = getSearcher(charArray, trie);
        Map.Entry<String, String> entry;
        int p = 0;  // 当前处理到什么位置
        int offset;
        while ((entry = searcher.next()) != null)
        {
            offset = searcher.getOffset();
            // 补足没查到的词
            while (p < offset)
            {
                sb.append(charArray[p]);
                ++p;
            }
            sb.append(entry.getValue());
            p = offset + entry.getKey().length();
        }
        // 补足没查到的词
        while (p < charArray.length)
        {
            sb.append(charArray[p]);
            ++p;
        }
        return sb.toString();
    }

    protected static String segLongest(char[] charArray, AhoCorasickDoubleArrayTrie<String> trie)
    {
        final String[] wordNet = new String[charArray.length];
        final int[] lengthNet = new int[charArray.length];
        trie.parseText(charArray, new AhoCorasickDoubleArrayTrie.IHit<String>()
        {
            @Override
            public void hit(int begin, int end, String value)
            {
                int length = end - begin;
                if (length > lengthNet[begin])
                {
                    wordNet[begin] = value;
                    lengthNet[begin] = length;
                }
            }
        });
        StringBuilder sb = new StringBuilder(charArray.length);
        for (int offset = 0; offset < wordNet.length; )
        {
            if (wordNet[offset] == null)
            {
                sb.append(charArray[offset]);
                ++offset;
                continue;
            }
            sb.append(wordNet[offset]);
            offset += lengthNet[offset];
        }
        return sb.toString();
    }

    /**
     * 最长分词
     */
    public static class Searcher extends BaseSearcher<String>
    {
        /**
         * 分词从何处开始，这是一个状态
         */
        int begin;

        DoubleArrayTrie<String> trie;

        protected Searcher(char[] c, DoubleArrayTrie<String> trie)
        {
            super(c);
            this.trie = trie;
        }

        protected Searcher(String text, DoubleArrayTrie<String> trie)
        {
            super(text);
            this.trie = trie;
        }

        @Override
        public Map.Entry<String, String> next()
        {
            // 保证首次调用找到一个词语
            Map.Entry<String, String> result = null;
            while (begin < c.length)
            {
                LinkedList<Map.Entry<String, String>> entryList = trie.commonPrefixSearchWithValue(c, begin);
                if (entryList.size() == 0)
                {
                    ++begin;
                }
                else
                {
                    result = entryList.getLast();
                    offset = begin;
                    begin += result.getKey().length();
                    break;
                }
            }
            if (result == null)
            {
                return null;
            }
            return result;
        }
    }
}<|MERGE_RESOLUTION|>--- conflicted
+++ resolved
@@ -151,11 +151,7 @@
         }
         try
         {
-<<<<<<< HEAD
-            DataOutputStream out = new DataOutputStream(IOUtil.newOutputStream(path));
-=======
-            DataOutputStream out = new DataOutputStream(new BufferedOutputStream(IOUtil.newOutputStream(path + Predefine.BIN_EXT)));
->>>>>>> 3da7c41e
+            DataOutputStream out = new DataOutputStream(new BufferedOutputStream(IOUtil.newOutputStream(path)));
             out.writeInt(entrySet.size());
             for (Map.Entry<String, String> entry : entrySet)
             {
