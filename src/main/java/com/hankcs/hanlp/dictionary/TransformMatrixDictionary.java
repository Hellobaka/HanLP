--- conflicted
+++ resolved
@@ -73,11 +73,7 @@
     {
         try
         {
-<<<<<<< HEAD
-            BufferedReader br = new BufferedReader(new InputStreamReader(IOUtil.getInputStream(path)));
-=======
             BufferedReader br = new BufferedReader(new InputStreamReader(IOUtil.newInputStream(path), "UTF-8"));
->>>>>>> 37ca334d
             // 第一行是矩阵的各个类型
             String line = br.readLine();
             String[] _param = line.split(",");
