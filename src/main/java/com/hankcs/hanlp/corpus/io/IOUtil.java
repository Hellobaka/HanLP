/*
 * <summary></summary>
 * <author>He Han</author>
 * <email>hankcs.cn@gmail.com</email>
 * <create-date>2014/9/8 23:04</create-date>
 *
 * <copyright file="Util.java" company="上海林原信息科技有限公司">
 * Copyright (c) 2003-2014, 上海林原信息科技有限公司. All Right Reserved, http://www.linrunsoft.com/
 * This source is subject to the LinrunSpace License. Please contact 上海林原信息科技有限公司 to get more information.
 * </copyright>
 */
package com.hankcs.hanlp.corpus.io;


import com.hankcs.hanlp.utility.TextUtility;

import java.io.*;
import java.nio.ByteBuffer;
import java.nio.channels.FileChannel;
import java.nio.charset.Charset;
import java.util.*;

import static com.hankcs.hanlp.utility.Predefine.logger;

/**
 * 一些常用的IO操作
 *
 * @author hankcs
 */
public class IOUtil
{
    /**
     * 序列化对象
     *
     * @param o
     * @param path
     * @return
     */
    public static boolean saveObjectTo(Object o, String path)
    {
        try
        {
            ObjectOutputStream oos = new ObjectOutputStream(new FileOutputStream(path));
            oos.writeObject(o);
            oos.close();
        }
        catch (IOException e)
        {
            logger.warning("在保存对象" + o + "到" + path + "时发生异常" + e);
            return false;
        }

        return true;
    }

    /**
     * 反序列化对象
     *
     * @param path
     * @return
     */
    public static Object readObjectFrom(String path)
    {
        ObjectInputStream ois = null;
        try
        {
            ois = new ObjectInputStream(new FileInputStream(path));
            Object o = ois.readObject();
            ois.close();
            return o;
        }
        catch (Exception e)
        {
            logger.warning("在从" + path + "读取对象时发生异常" + e);
        }

        return null;
    }

    /**
     * 一次性读入纯文本
     *
     * @param path
     * @return
     */
    public static String readTxt(String path)
    {
        if (path == null) return null;
        File file = new File(path);
        Long fileLength = file.length();
        byte[] fileContent = new byte[fileLength.intValue()];
        try
        {
            FileInputStream in = new FileInputStream(file);
            in.read(fileContent);
            in.close();
        }
        catch (FileNotFoundException e)
        {
            logger.warning("找不到" + path + e);
            return null;
        }
        catch (IOException e)
        {
            logger.warning("读取" + path + "发生IO异常" + e);
            return null;
        }

        return new String(fileContent, Charset.forName("UTF-8"));
    }

    public static LinkedList<String[]> readCsv(String path)
    {
        LinkedList<String[]> resultList = new LinkedList<String[]>();
        LinkedList<String> lineList = readLineList(path);
        for (String line : lineList)
        {
            resultList.add(line.split(","));
        }
        return resultList;
    }

    /**
     * 快速保存
     *
     * @param path
     * @param content
     * @return
     */
    public static boolean saveTxt(String path, String content)
    {
        try
        {
            FileChannel fc = new FileOutputStream(path).getChannel();
            fc.write(ByteBuffer.wrap(content.getBytes()));
            fc.close();
        }
        catch (Exception e)
        {
            logger.throwing("IOUtil", "saveTxt", e);
            logger.warning("IOUtil saveTxt 到" + path + "失败" + e.toString());
            return false;
        }
        return true;
    }

    public static boolean saveTxt(String path, StringBuilder content)
    {
        return saveTxt(path, content.toString());
    }

    public static <T> boolean saveCollectionToTxt(Collection<T> collection, String path)
    {
        StringBuilder sb = new StringBuilder();
        for (Object o : collection)
        {
            sb.append(o);
            sb.append('\n');
        }
        return saveTxt(path, sb.toString());
    }

    /**
     * 将整个文件读取为字节数组
     *
     * @param path
     * @return
     */
    public static byte[] readBytes(String path)
    {
        try
        {
            if (isResource(path)) return readBytesFromResource(path);
            FileInputStream fis = new FileInputStream(path);
            FileChannel channel = fis.getChannel();
            int fileSize = (int) channel.size();
            ByteBuffer byteBuffer = ByteBuffer.allocate(fileSize);
            channel.read(byteBuffer);
            byteBuffer.flip();
            byte[] bytes = byteBuffer.array();
            byteBuffer.clear();
            channel.close();
            fis.close();
            return bytes;
        }
        catch (Exception e)
        {
            logger.warning("读取" + path + "时发生异常" + e);
        }

        return null;
    }

    /**
     * 将资源中的一个资源读入byte数组
     *
     * @param path
     * @return
     * @throws IOException
     */
    public static byte[] readBytesFromResource(String path) throws IOException
    {
        InputStream is = IOUtil.class.getResourceAsStream("/" + path);
        byte[] targetArray = new byte[is.available()];
        int len;
        int off = 0;
        while ((len = is.read(targetArray, off, targetArray.length - off)) != -1 && off < targetArray.length)
        {
            off += len;
        }
        is.close();
        return targetArray;
    }

    public static byte[] getBytes(InputStream is) throws IOException
    {

        int len;
        int size = 1024;
        byte[] buf;

        ByteArrayOutputStream bos = new ByteArrayOutputStream();
        buf = new byte[size];
        while ((len = is.read(buf, 0, size)) != -1)
            bos.write(buf, 0, len);
        buf = bos.toByteArray();
        return buf;
    }

    public static LinkedList<String> readLineList(String path)
    {
        LinkedList<String> result = new LinkedList<String>();
        String txt = readTxt(path);
        if (txt == null) return result;
        StringTokenizer tokenizer = new StringTokenizer(txt, "\n");
        while (tokenizer.hasMoreTokens())
        {
            result.add(tokenizer.nextToken());
        }

        return result;
    }

    /**
     * 用省内存的方式读取大文件
     *
     * @param path
     * @return
     */
    public static LinkedList<String> readLineListWithLessMemory(String path)
    {
        LinkedList<String> result = new LinkedList<String>();
        String line = null;
        try
        {
            BufferedReader bw = new BufferedReader(new InputStreamReader(new FileInputStream(path), "UTF-8"));
            while ((line = bw.readLine()) != null)
            {
                result.add(line);
            }
            bw.close();
        }
        catch (Exception e)
        {
            logger.warning("加载" + path + "失败，" + e);
        }

        return result;
    }

    public static boolean saveMapToTxt(Map<Object, Object> map, String path)
    {
        return saveMapToTxt(map, path, "=");
    }

    public static boolean saveMapToTxt(Map<Object, Object> map, String path, String separator)
    {
        map = new TreeMap<Object, Object>(map);
        return saveEntrySetToTxt(map.entrySet(), path, separator);
    }

    public static boolean saveEntrySetToTxt(Set<Map.Entry<Object, Object>> entrySet, String path, String separator)
    {
        StringBuilder sbOut = new StringBuilder();
        for (Map.Entry<Object, Object> entry : entrySet)
        {
            sbOut.append(entry.getKey());
            sbOut.append(separator);
            sbOut.append(entry.getValue());
            sbOut.append('\n');
        }
        return saveTxt(path, sbOut.toString());
    }

    /**
     * 获取文件所在目录的路径
     * @param path
     * @return
     */
    public static String dirname(String path)
    {
        int index = path.lastIndexOf('/');
        if (index == -1) return path;
        return path.substring(0, index + 1);
    }

    public static LineIterator readLine(String path)
    {
        return new LineIterator(path);
    }

    /**
     * 方便读取按行读取大文件
     */
    public static class LineIterator implements Iterator<String>
    {
        BufferedReader bw;
        String line;

        public LineIterator(String path)
        {
            try
            {
                bw = new BufferedReader(new InputStreamReader(new FileInputStream(path), "UTF-8"));
                line = bw.readLine();
            }
            catch (FileNotFoundException e)
            {
                logger.warning("文件" + path + "不存在，接下来的调用会返回null" + TextUtility.exceptionToString(e));
                bw = null;
            }
            catch (IOException e)
            {
                logger.warning("在读取过程中发生错误" + TextUtility.exceptionToString(e));
                bw = null;
            }
        }

        public void close()
        {
            if (bw == null) return;
            try
            {
                bw.close();
                bw = null;
            }
            catch (IOException e)
            {
                logger.warning("关闭文件失败" + TextUtility.exceptionToString(e));
            }
            return;
        }

        @Override
        public boolean hasNext()
        {
            if (bw == null) return false;
            if (line == null)
            {
                try
                {
                    bw.close();
                    bw = null;
                }
                catch (IOException e)
                {
                    logger.warning("关闭文件失败" + TextUtility.exceptionToString(e));
                }
                return false;
            }

            return true;
        }

        @Override
        public String next()
        {
            String preLine = line;
            try
            {
                if (bw != null)
                {
                    line = bw.readLine();
                    if (line == null && bw != null)
                    {
                        try
                        {
                            bw.close();
                            bw = null;
                        }
                        catch (IOException e)
                        {
                            logger.warning("关闭文件失败" + TextUtility.exceptionToString(e));
                        }
                    }
                }
                else
                {
                    line = null;
                }
            }
            catch (IOException e)
            {
                logger.warning("在读取过程中发生错误" + TextUtility.exceptionToString(e));
            }
            return preLine;
        }

        @Override
        public void remove()
        {
            throw new UnsupportedOperationException("只读，不可写！");
        }
    }

    /**
<<<<<<< HEAD
     * 判断文件是否存在
     *
     * @param path
     * @return
     */
    public static boolean isFileExists(String path)
    {
        return new File(path).exists();
    }

    /**
     * 判断资源是否位于jar中
     *
     * @param path
     * @return
     */
    public static boolean isResource(String path)
    {
        return path.startsWith("data/");   // 这样未必好，比如用户的root就叫/data/就会发生问题，不过目前就这么办了
    }

    /**
     * 智能获取InputStream，如果是资源文件则返回相应的InputStream
     *
     * @param path
     * @return
     * @throws FileNotFoundException
     */
    public static InputStream getInputStream(String path) throws FileNotFoundException
    {
        return isResource(path) ? IOUtil.class.getResourceAsStream("/" + path) : new FileInputStream(path);
=======
     * 创建一个BufferedWriter
     *
     * @param path
     * @return
     * @throws FileNotFoundException
     * @throws UnsupportedEncodingException
     */
    public static BufferedWriter newBufferedWriter(String path) throws FileNotFoundException, UnsupportedEncodingException
    {
        return new BufferedWriter(new OutputStreamWriter(new FileOutputStream(path), "UTF-8"));
    }

    /**
     * 创建一个BufferedReader
     * @param path
     * @return
     * @throws FileNotFoundException
     * @throws UnsupportedEncodingException
     */
    public static BufferedReader newBufferedReader(String path) throws FileNotFoundException, UnsupportedEncodingException
    {
        return new BufferedReader(new InputStreamReader(new FileInputStream(path), "UTF-8"));
    }

    public static BufferedWriter newBufferedWriter(String path, boolean append) throws FileNotFoundException, UnsupportedEncodingException
    {
        return new BufferedWriter(new OutputStreamWriter(new FileOutputStream(path, append), "UTF-8"));
    }

    /**
     * 获取最后一个分隔符的后缀
     * @param name
     * @param delimiter
     * @return
     */
    public static String getSuffix(String name, String delimiter)
    {
        return name.substring(name.lastIndexOf(delimiter) + 1);
    }

    /**
     * 写数组，用制表符分割
     * @param bw
     * @param params
     * @throws IOException
     */
    public static void writeLine(BufferedWriter bw, String... params) throws IOException
    {
        for (int i = 0; i < params.length - 1; i++)
        {
            bw.write(params[i]);
            bw.write('\t');
        }
        bw.write(params[params.length - 1]);
>>>>>>> 240ff7e4
    }
}<|MERGE_RESOLUTION|>--- conflicted
+++ resolved
@@ -414,7 +414,6 @@
     }
 
     /**
-<<<<<<< HEAD
      * 判断文件是否存在
      *
      * @param path
@@ -446,7 +445,9 @@
     public static InputStream getInputStream(String path) throws FileNotFoundException
     {
         return isResource(path) ? IOUtil.class.getResourceAsStream("/" + path) : new FileInputStream(path);
-=======
+    }
+
+    /**
      * 创建一个BufferedWriter
      *
      * @param path
@@ -501,6 +502,5 @@
             bw.write('\t');
         }
         bw.write(params[params.length - 1]);
->>>>>>> 240ff7e4
     }
 }