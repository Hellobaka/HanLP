--- conflicted
+++ resolved
@@ -4,11 +4,7 @@
 
     <groupId>com.hankcs</groupId>
     <artifactId>hanlp</artifactId>
-<<<<<<< HEAD
-    <version>portable-1.2.7</version>
-=======
-    <version>1.2.8</version>
->>>>>>> f633dfe8
+    <version>portable-1.2.8</version>
 
     <name>HanLP</name>
     <url>https://github.com/hankcs/HanLP</url>
