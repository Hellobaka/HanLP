--- conflicted
+++ resolved
@@ -4,11 +4,7 @@
 
     <groupId>com.hankcs</groupId>
     <artifactId>hanlp</artifactId>
-<<<<<<< HEAD
-    <version>portable-1.2.4</version>
-=======
-    <version>1.2.7</version>
->>>>>>> 240ff7e4
+    <version>portable-1.2.7</version>
 
     <name>HanLP</name>
     <url>https://github.com/hankcs/HanLP</url>
@@ -88,7 +84,15 @@
                     </execution>
                 </executions>
             </plugin>
-<<<<<<< HEAD
+            <!-- failsafe插件，跳过测试-->
+            <plugin>
+                <groupId>org.apache.maven.plugins</groupId>
+                <artifactId>maven-failsafe-plugin</artifactId>
+                <version>2.18.1</version>
+                <configuration>
+                    <skipTests>true</skipTests>
+                </configuration>
+            </plugin>
             <!-- Javadoc -->
             <plugin>
                 <groupId>org.apache.maven.plugins</groupId>
@@ -116,16 +120,6 @@
                         </goals>
                     </execution>
                 </executions>
-=======
-            <!-- failsafe插件，跳过测试-->
-            <plugin>
-                <groupId>org.apache.maven.plugins</groupId>
-                <artifactId>maven-failsafe-plugin</artifactId>
-                <version>2.18.1</version>
-                <configuration>
-                    <skipTests>true</skipTests>
-                </configuration>
->>>>>>> 240ff7e4
             </plugin>
         </plugins>
     </build>
