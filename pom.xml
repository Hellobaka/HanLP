--- conflicted
+++ resolved
@@ -93,7 +93,6 @@
                     <skipTests>true</skipTests>
                 </configuration>
             </plugin>
-<<<<<<< HEAD
             <!-- Javadoc -->
             <plugin>
                 <groupId>org.apache.maven.plugins</groupId>
@@ -121,7 +120,7 @@
                         </goals>
                     </execution>
                 </executions>
-=======
+            </plugin>
             <!--surefire插件，避免mvn test console乱码-->
             <plugin>
                 <groupId>org.apache.maven.plugins</groupId>
@@ -130,7 +129,6 @@
                     <forkMode>once</forkMode>
                     <argLine>-Dfile.encoding=UTF-8</argLine>
                 </configuration>
->>>>>>> 4def6432
             </plugin>
         </plugins>
     </build>
